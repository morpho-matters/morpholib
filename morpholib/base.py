'''
This is the base module of the morpho library.
All the classes, functions, constants, etc. in this file
are imported into the "morpholib" namespace when the command
import morpholib
is called.

To avoid name conflicts, please avoid using names in the
outermost scope that could be names of subpackages.
This can be done by avoiding names that are nothing but
lowercase letters since convention has it that package
names are all lowercase letters.
'''

from morpholib.tools.basics import tau, argShift, argShiftArray, arcCenter, arcCenterArray
import math
import numpy as np
import cairo
cr = cairo
# from warnings import filterwarnings

# Ignore warnings by default.
# This is mainly for the sake of the Spline class, which
# uses some non-standard arithmetic intentionally.
# filterwarnings("ignore")

<<<<<<< HEAD
version = "0.5.1"  # Current public morpho version
=======
version = "0.6.0"  # Current public morpho version
>>>>>>> 0c0241f1
internalVersion = "2.3.2ip"  # Current internal morpho version
subversion = ""
DEBUG_MODE = False


### CLASSES ###


# This class serves the purpose of a "tweenable" attribute.
# Its objects tell a figure subclass that this object's value
# is supposed to respond to tween methods.
# A collection of tweenables with particular values forms a "state"
# which is meant to represent the configuration of a figure
# at any given moment.
# Examples of tweenables include position, size, color, angle,
# x, y, z, etc.
# Although these are typical, you can make them however you want.
#
# Tweenables have four attributes: name, value, tags, and metadata.
# name is just the name you give to the tweenable. It should be something
#     descriptive like "position" or "width". By default, a figure will
#     create attrs whose names are the tweenables' names and whose attr
#     values are the tweenables themselves. This is done for user
#     convenience. More on this in the Figure class comments.
#     Because of this, a tweenable's name should not contain spaces or
#     special characters. Basically, treat a tweenable's name like you
#     would a Python variable's name.
#
# tags is a set of strings that records the KIND of parameter the
#     tweenable is supposed to be. For example: "size", "vector",
#     "magitude", "position", etc.
#     This is optional. If you leave it blank, it will default to the
#     empty set, but the idea is listing certain tags will tell
#     generic tween methods (such as tweenLinear) what to do with this
#     tweenable regardless of its name. Tags are basically a way to group
#     tweenables together so that general-purpose tween methods can act on
#     them without the user having to individually recreate a tailored
#     version of the tween method for each tweenable or figure they make.
#     More info on the values you may want to assign to tags can be
#     found in the comments on the generic tween methods
#     (such as tweenLinear).
#
# value is the actual data value of the tweenable which gets tweened
#     by a tween method. It is typically a float or an int, but could
#     conceivably be any data type you want as long as you have a tween
#     method that can deal with it.
#
# metadata is an optional attribute where you can put a string.
#     It has no strict usage in mind, but the idea is if you needed
#     to keep track of a tweenable without using its name, the metadata
#     is a more hidden attribute whereby you could do so (hidden in the
#     sense that figures won't name attributes after it!)
class Tweenable(object):
    def __init__(self, name, value=0.0, tags=None, metadata=""):
        # # Default parameters
        # if "name" not in kwargs: kwargs["name"] = "tweenable"
        # if "category" not in kwargs: kwargs["category"] = "none"
        # if "value" not in kwargs: kwargs["value"] = 0.0
        # if "tag" not in kwargs: kwargs["tag"] = ""

        # self.name = kwargs["name"]
        # self.category = kwargs["category"]
        # self.value = kwargs["value"]
        # self.tag = kwargs["tag"]

        # Convert tags to proper format.
        if tags is None:
            tags = set()
        # elif type(tags) is set:
        elif isinstance(tags, set):
            # tags = tags.copy()
            pass
        # elif type(tags) is str:
        elif isinstance(tags, str):
            tags = {tags,}
        # elif type(tags) in (list, tuple):
        elif isinstance(tags, list) or isinstance(tags, tuple):
            tags = set(tags)
        else:
            raise TypeError("Given tags attribute is not a valid type of set, None, str, list, or tuple.")

        self.name = name
        self.tags = tags
        self.value = value
        self.metadata = metadata

        # FUTURE: Tweenables can be linked to another figure within
        # the same frame as the figure the tweenable is a part of.
        # The basic idea is the tweenable mimics whatever its master
        # figure does when tweened, but "mimic" can be defined as
        # whatever you want via some kind of "link method" maybe.
        # self.master = None

    # Return a deep-ish copy of the tweenable.
    # To ensure depth, copy() tries to make a copy
    # of the given tweenable's value attribute by calling the method
    # self.value.copy() if such a method exists. If for some reason
    # this can't be done, the copied tweenable's value attribute
    # will just assign to the original's value.
    # i.e. twCopy.value = self.value
    # copy() will also make a copy of the tags set, but
    # it doesn't attempt to copy any of the other
    # attributes of the tweenable such as name, or metadata
    # as it assumes these are strings and hence immutable.
    def copy(self):
        twCopy = Tweenable(
            name=self.name,
            tags=self.tags.copy(),
            value=self.value,
            metadata=self.metadata)

        try:
            twCopy.value = self.value.copy()
        except Exception:  # Upon failure, just reassign and hope for the best.
            # Actually, I think I DO want this line. It looks redundant,
            # but if the try clause somehow messed up the assignment
            # process itself, I'd like to reassign the initial value.
            twCopy.value = self.value

        return twCopy

    def __repr__(self):
        return "<"+self.name+": " + repr(self.value) + ">"

    def __str__(self):
        return repr(self)


### INTERPOLATION HELPER FUNCTIONS ###

# Helper function: Numeric tween function.
# Takes two numbers and tweens them
# linearly by the parameter t in [start, end]
# start and end default to 0 and 1.
def numTween(a, b, t, start=0, end=1):
    # Special case for speed because it's common.
    if a == b: return a

    # This is the usual case. I'm putting it in explicitly
    # because the formula is simpler and thus may make the main
    # use case of numTween() run faster.
    if start == 0 and end == 1:
        # return (b-a)*t + a

        # This is more numerically stable than the other version, I think.
        # In any case, it handles interpolating infinite values better.
        return b*t + (1-t)*a
    else:
        t = (t-start)/(end-start)
        # return (b-a)/(end-start) * (t-start) + a
        return b*t + (1-t)*a

lerp = numTween

# Functionally identical to numTween() except it doesn't check
# if a == b at the beginning. This enables this version of the
# function to handle types like numpy arrays.
def numTween1(a, b, t, start=0, end=1):
    # This is the usual case. I'm putting it in explicitly
    # because the formula is simpler and thus may make the main
    # use case of numTween() run faster.
    if start == 0 and end == 1:
        # return (b-a)*t + a
        return b*t + (1-t)*a
    else:
        t = (t-start)/(end-start)
        # return (b-a)/(end-start) * (t-start) + a
        return b*t + (1-t)*a

lerp1 = numTween1

# Functionally identical to numTween(), but does no conditional
# checks to improve performance. It's just an alias for the raw
# linear interpolation formula.
def numTween0(a, b, t, start=0, end=1):
    t = (t-start)/(end-start)
    return b*t + (1-t)*a
    # return (b-a)/(end-start) * (t-start) + a

lerp0 = numTween0

# Does a numerical tween, but always returns integer values.
def intTween(a, b, t, start=0, end=1):
    return round(numTween(a, b, t, start, end))

def spiralInterp(p,q,t, start=0, end=1):
    t = (t-start)/(end-start)  # Normalize

    r1 = abs(p)
    r2 = abs(q)

    th1 = cmath.phase(p) % tau
    th2 = cmath.phase(q) % tau
    dth = argShift(th1, th2)

    dr = r2 - r1

    r = numTween(r1, r2, t)
    th = th1 + t*dth

    tw = r*cmath.exp(th*1j)

    return tw

def spiralInterpArray(p,q,t, start=0, end=1):

    r1 = np.abs(p)
    r2 = np.abs(q)

    th1 = np.angle(p) % tau
    th2 = np.angle(q) % tau
    dth = argShiftArray(th1, th2)

    dr = r2 - r1

    r = numTween1(r1, r2, t)
    th = th1 + t*dth

    tw = r*np.exp(th*1j)

    return tw

def pivotInterpArray(p,q,t, angle=tau/2, start=0, end=1):
    if not(start == 0 and end == 1):
        t = (t-start)/(end-start)  # Normalize

    c = arcCenterArray(p,q, angle)
    tw = (p-c)*np.exp(t*angle*1j) + c

    return tw


# Cubic Bezier interpolation.
# p0, p3 are starting and ending positions,
# p1, p2 are control point handles for p0 and p3 respectively.
# t is the parameter value.
# "start" and "end" specify what t-value corresponds to p0 and p1.
# Default: start=0, end=1
def bezierInterp(p0, p1, p2, p3, t, start=0, end=1):
    t = (t-start)/(end-start)  # Normalize

    # Compute polynomial values
    t2 = t*t
    t3 = t2*t
    s = 1-t
    s2 = s*s
    s3 = s2*s

    return s3*p0 + (3*s2*t)*p1 + (3*s*t2)*p2 + t3*p3



### BASIC TWEEN METHODS ###

'''
A tween method is, literally, a tween method: it is a function intended to be
a method of a figure which gives a way for that figure to tween its state.
Structurally, a tween method is a function that takes 3 required inputs:
self    = the current figure object
other   = the figure to tween to
t       = Tween time. A parameter between 0 and 1.

and is meant to be called as a method:
my_figure.tween(my_other_figure, 0.5)
'''

# Tween method decorator.
# Prepended before any tween method's definition as so:
# @tweenMethod
# def my_tween_method(self, other, t)
#
# The decorator performs some sanity checks to make sure tweening
# is possible. e.g. checks the start and end figures are of the same class.
# It also automatically enforces the rule
# that t=0 returns self.copy() and t=1 returns other.copy()
def tweenMethod(tween):
    def wrapper(self, other, t, *args, **kwargs):
        if type(self) is not type(other):
            raise TypeError("Tried to tween figures of different class!")

        # Enforce self and other if t==0 or 1.
        if t == 0:
            return self.copy()
        elif t == 1:
            return other.copy()
        else:
            # t = self.transition(t)  # Compute new time based on transition.
            twfig = tween(self, other, t, *args, **kwargs)
            twfig.visible = self.visible  # Inherits visibility of self
            return twfig
    return wrapper

TweenMethod = tweenMethod  # Initial letter can optionally be uppercase.

# Converts complex coordinates into screen pixel coordinates
# according to the screen dimensions and the shape of the cairo
# context target surface.
# Instead of supplying a cairo context, ctx can optionally be a list/tuple
# indicating the window dimensions in pixels (width, height)
def screenCoords(z, view, ctx):
    a,b,c,d = view

    if isinstance(ctx, tuple) or isinstance(ctx, list):
        width, height = ctx
    else:
        surface = ctx.get_target()
        width = surface.get_width()
        height = surface.get_height()

    x = width/(b-a) * (z.real - a)
    y = height/(d-c) * (z.imag - c)

    return x,y

# Alternate name for screenCoords()
pixelCoords = screenCoords


# Calls ctx.save() and then creates a context manager object for the
# given ctx object that can be used in a `with` statement like this:
#   with SavePoint(ctx):
#       ...
# and ctx.restore() will be called at the end of the block
class SavePoint(object):
    def __init__(self, ctx):
        self.ctx = ctx
        # print("ctx saved!")
        self.ctx.save()

    def __enter__(self):
        return self

    def __exit__(self, type, value, traceback):
        self.ctx.restore()
        # print("ctx restored!")

# pushPhysicalCoords(view, ctx)
#
# Starting from a cairo coordinate system in screen coordinates
# (which is default after calling setupContext()), changes the cairo
# coordinate system temporarily into physical coordinates based
# on the viewbox you provide.
#
# Please note that this function implicitly calls ctx.save() so that
# you can later revert back to the original pixel coordinate system that
# Morpho normally expects, by calling ctx.restore(). Please remember to actually
# call ctx.restore() YOURSELF at some point after you're done using the
# effects of pushPhysicalCoords()! Forgetting to will undoubtedly lead to all
# kinds of trouble!
#
# To automatically handle calling ctx.restore(), you can call this
# function as part of a `with` statement:
#   with morpho.pushPhysicalCoords(view, ctx):
#       ...
# At the end of the block, ctx.restore() will be called automatically.
#
# To use it correctly, you should call this function BEFORE any
# calls that modify the context's CTM as part of drawing your given figure.
# The idea is that you apply all of your CTM modifications pretending the
# context is actually working under physical coords (even though it's not),
# but then including pushPhysicalCoords() at the top (meaning it's applied last)
# to perform a final transformation that converts your finished coordinates
# into actual pixel coordinates. In a nutshell, pushPhysicalCoords() applies
# a transformation which has the effect of converting physical coords to pixel
# coords. Therefore it should be the last transformation applied in your chain.
def pushPhysicalCoords(view, ctx):
    a,b,c,d = view

    surface = ctx.get_target()
    WIDTH = surface.get_width()
    HEIGHT = surface.get_height()

    savept = SavePoint(ctx)
    ctx.scale(WIDTH/(b-a), HEIGHT/(d-c))
    ctx.translate(-a, -c)

    return savept

def pushPhysicalCoords_old(view, ctx):
    a,b,c,d = view

    surface = ctx.get_target()
    WIDTH = surface.get_width()
    HEIGHT = surface.get_height()

    ctx.save()
    ctx.scale(WIDTH/(b-a), HEIGHT/(d-c))
    ctx.translate(-a, -c)


# Inverse of screenCoords(). Given screen coordinates,
# returns the corresponding physical coordinates.
# Instead of supplying a cairo context, ctx can optionally be a list/tuple
# indicating the window dimensions in pixels (width x height)
def physicalCoords(X, Y, view, ctx):
    a,b,c,d = view

    if isinstance(ctx, tuple) or isinstance(ctx, list):
        width, height = ctx
    else:
        surface = ctx.get_target()
        width = surface.get_width()
        height = surface.get_height()

    x = numTween(a, b, X, 0, width)
    y = numTween(c, d, Y, 0, height)

    return x + y*1j

# Given physical width, returns number of pixels it would take on screen
# NOTE: output can be non-integer.
# Instead of supplying a cairo context, ctx can optionally be a list/tuple
# indicating the window dimensions in pixels (width x height)
def pixelWidth(w, view, ctx):
    if isinstance(ctx, tuple) or isinstance(ctx, list):
        width = ctx[0]
    else:
        width = ctx.get_target().get_width()
    return w/(view[1]-view[0])*width

# Given pixel width, returns physical width (i.e. width in the complex plane).
# Instead of supplying a cairo context, ctx can optionally be a list/tuple
# indicating the window dimensions in pixels (width x height)
def physicalWidth(W, view, ctx):
    if isinstance(ctx, tuple) or isinstance(ctx, list):
        width = ctx[0]
    else:
        width = ctx.get_target().get_width()
    return W/width * (view[1] - view[0])

# Similar to pixelWidth()
# Instead of supplying a cairo context, ctx can optionally be a list/tuple
# indicating the window dimensions in pixels (width x height)
def pixelHeight(h, view, ctx):
    if isinstance(ctx, tuple) or isinstance(ctx, list):
        height = ctx[1]
    else:
        height = ctx.get_target().get_height()
    return h/(view[3]-view[2])*height

# Similar to physicalWidth()
# Instead of supplying a cairo context, ctx can optionally be a list/tuple
# indicating the window dimensions in pixels (width x height)
def physicalHeight(H, view, ctx):
    if isinstance(ctx, tuple) or isinstance(ctx, list):
        height = ctx[1]
    else:
        height = ctx.get_target().get_height()
    return H/height * (view[3] - view[2])

# Computes a factor indicating how horizontally stretched the screen is
# compared to the viewbox. This ratio is 1 if screen shape and viewbox have
# proportional dimensions.
# Example: Given a square viewbox, but a 400x200 screen, this ratio will be 2.
def pixelAspectRatioWH(view, ctx):
    # # Extract viewbox from camera figure if given camera figure.
    # if isinstance(view, morpho.anim.Camera):
    #     view = view.view

    # Calculate width and height of the viewbox
    a,b,c,d = view
    width = b-a
    height = d-c

    # Extract screen width and height
    if isinstance(ctx, tuple) or isinstance(ctx, list):
        WIDTH, HEIGHT = ctx
    else:
        surface = ctx.get_target()
        WIDTH = surface.get_width()
        HEIGHT = surface.get_height()

    return (WIDTH*height) / (width*HEIGHT)

I2 = np.eye(2)

# Returns the special transformation matrix that compensates
# for rotations and transformations in a non-square view.
#
# INPUTS
# par = Pixel aspect ratio as computed by
#       morpho.pixelAspectRatioWH()
# rotation = Rotation in radians. Default: 0.
# transform = Local transformation matrix. Default: I2
# inverse (keyword-only) = Boolean indicating whether the
#           inverse transformation should be returned.
#           Default: False
#
# More precisely, if S represents the matrix that locally
# transforms pixel coords to physical coords
# according to the par, this function returns
# S @ T @ R @ S.inv
# where R and T are the rotation and transform matrices.
def parconj(par, rotation=0, transform=I2, *, inverse=False):
    # Construct 2D rotation matrix
    if rotation == 0:
        R = I2
    else:
        c = math.cos(rotation)
        s = math.sin(rotation)
        R = np.array([[c, -s],[s, c]], dtype=float)

    # S represents the linear transformation that converts
    # pixel coordinates to physical coordinates.
    # Since S is diagonal, conjugating with it is easy, just
    # multiply element-wise by parmat:
    # S.M.S^-1 = parmat*M
    parmat = np.array([[1, 1/par],[par, 1]], dtype=float)
    if inverse:
        if np.array_equal(transform, I2):
            return parmat*R.T
        else:
            return parmat*np.linalg.inv(transform @ R)
    else:
        return parmat*(transform @ R)

# Apply the values of the given transformation parameters to the
# given cairo context. Generally should be used AFTER
# pushPhysicalCoords() is called.
def applyTransforms(ctx, origin=0, rotation=0, transform=I2):
    # Handle possible other transformations
    if origin != 0:
        ctx.translate(origin.real, origin.imag)
    if not np.array_equal(transform, I2):
        xx, xy, yx, yy = transform.flatten().tolist()
        # Order is MATLAB-style: top-down, then left-right. So the matrix
        # specified below is:
        # [[xx  xy]
        #  [yx  yy]]
        mat = cairo.Matrix(xx, yx, xy, yy)
        # Apply to context
        ctx.transform(mat)
    if (rotation % tau) != 0:
        ctx.rotate(rotation)


### INTERNAL SPARE CAIRO CONTEXT ###

# Dictionary mapping the names of line join styles
# to the corresponding cairo data value.
cairoJointStyle = {
    "miter" : cairo.LINE_JOIN_MITER,
    "bevel" : cairo.LINE_JOIN_BEVEL,
    "round" : cairo.LINE_JOIN_ROUND
}

# Clears the given context and fills it with the background color
def clearContext(context, background, alpha):
    # This extra stuff is to ensure that we can actually paint WITH
    # transparency.
    context.save()
    context.set_source_rgba(*background, alpha)
    context.set_operator(cr.OPERATOR_SOURCE)
    context.paint()
    context.restore()

# Sets up an isolated, basic cairo context and returns it.
def setupContext(width, height, background=(0,0,0), alpha=0,
    flip=True, antialiasText=True, jointStyle="round"):

    surface = cr.ImageSurface(cr.FORMAT_ARGB32, width, height)

    # Setup cairo context
    context = cr.Context(surface)
    # Setup text antialiasing
    if antialiasText:
        fontops = context.get_font_options()
        fontops.set_antialias(cr.Antialias.GOOD)
        context.set_font_options(fontops)
    # Put origin in lower-left
    if flip:
        context.translate(0, height)
        context.scale(1, -1)
    # Setup line join style
    context.set_line_join(cairoJointStyle[jointStyle])
    # Paint background
    clearContext(context, background, alpha)
    return context

spareContext1 = None
spareContext2 = None

# Setup the spare cairo contexts.
# The idea is these cairo contexts can be used by certain draw()
# methods as intermediate drawing
# contexts to aid in creating certain effects.
# THIS FUNCTION HAS NOT BEEN TESTED! I DO NOT CONSIDER
# SPARE CONTEXTS OFFICIALLY IMPLEMENTED YET!!
def setupSpareContexts(ctx):
    raise NotImplementedError

    global spareContext1
    global spareContext2

    # Extract surface's width and height
    surface = ctx.get_target()
    width = surface.get_width()
    height = surface.get_height()

    if spareContext1 is None:
        # Create new context if no current spareContext exists
        spareContext1 = setupContext(width, height, flip=False)
    else:
        # Replace existing spareContext if there is a dimension
        # mismatch
        surf1 = spareContext.get_target()
        width1 = surf1.get_width()
        height1 = surf1.get_height()
        if (width, height) != (width1, height1):
            spareContext1 = setupContext(width, height, flip=False)
    if spareContext2 is None:
        spareContext2 = setupContext(width, height, flip=False)
    else:
        # Setup new contexts if dimensions are mismatched
        surf2 = spareContext2.get_target()
        width2 = surf2.get_width()
        height2 = surf2.get_height()
        if (width, height) != (width2, height2):
            spareContext2 = setupContext(width, height, flip=False)

    # Clear the spareContext
    clearContext(spareContext1, background=(0,0,0), alpha=0)
    clearContext(spareContext2, background=(0,0,0), alpha=0)
<|MERGE_RESOLUTION|>--- conflicted
+++ resolved
@@ -1,654 +1,651 @@
-'''
-This is the base module of the morpho library.
-All the classes, functions, constants, etc. in this file
-are imported into the "morpholib" namespace when the command
-import morpholib
-is called.
-
-To avoid name conflicts, please avoid using names in the
-outermost scope that could be names of subpackages.
-This can be done by avoiding names that are nothing but
-lowercase letters since convention has it that package
-names are all lowercase letters.
-'''
-
-from morpholib.tools.basics import tau, argShift, argShiftArray, arcCenter, arcCenterArray
-import math
-import numpy as np
-import cairo
-cr = cairo
-# from warnings import filterwarnings
-
-# Ignore warnings by default.
-# This is mainly for the sake of the Spline class, which
-# uses some non-standard arithmetic intentionally.
-# filterwarnings("ignore")
-
-<<<<<<< HEAD
-version = "0.5.1"  # Current public morpho version
-=======
-version = "0.6.0"  # Current public morpho version
->>>>>>> 0c0241f1
-internalVersion = "2.3.2ip"  # Current internal morpho version
-subversion = ""
-DEBUG_MODE = False
-
-
-### CLASSES ###
-
-
-# This class serves the purpose of a "tweenable" attribute.
-# Its objects tell a figure subclass that this object's value
-# is supposed to respond to tween methods.
-# A collection of tweenables with particular values forms a "state"
-# which is meant to represent the configuration of a figure
-# at any given moment.
-# Examples of tweenables include position, size, color, angle,
-# x, y, z, etc.
-# Although these are typical, you can make them however you want.
-#
-# Tweenables have four attributes: name, value, tags, and metadata.
-# name is just the name you give to the tweenable. It should be something
-#     descriptive like "position" or "width". By default, a figure will
-#     create attrs whose names are the tweenables' names and whose attr
-#     values are the tweenables themselves. This is done for user
-#     convenience. More on this in the Figure class comments.
-#     Because of this, a tweenable's name should not contain spaces or
-#     special characters. Basically, treat a tweenable's name like you
-#     would a Python variable's name.
-#
-# tags is a set of strings that records the KIND of parameter the
-#     tweenable is supposed to be. For example: "size", "vector",
-#     "magitude", "position", etc.
-#     This is optional. If you leave it blank, it will default to the
-#     empty set, but the idea is listing certain tags will tell
-#     generic tween methods (such as tweenLinear) what to do with this
-#     tweenable regardless of its name. Tags are basically a way to group
-#     tweenables together so that general-purpose tween methods can act on
-#     them without the user having to individually recreate a tailored
-#     version of the tween method for each tweenable or figure they make.
-#     More info on the values you may want to assign to tags can be
-#     found in the comments on the generic tween methods
-#     (such as tweenLinear).
-#
-# value is the actual data value of the tweenable which gets tweened
-#     by a tween method. It is typically a float or an int, but could
-#     conceivably be any data type you want as long as you have a tween
-#     method that can deal with it.
-#
-# metadata is an optional attribute where you can put a string.
-#     It has no strict usage in mind, but the idea is if you needed
-#     to keep track of a tweenable without using its name, the metadata
-#     is a more hidden attribute whereby you could do so (hidden in the
-#     sense that figures won't name attributes after it!)
-class Tweenable(object):
-    def __init__(self, name, value=0.0, tags=None, metadata=""):
-        # # Default parameters
-        # if "name" not in kwargs: kwargs["name"] = "tweenable"
-        # if "category" not in kwargs: kwargs["category"] = "none"
-        # if "value" not in kwargs: kwargs["value"] = 0.0
-        # if "tag" not in kwargs: kwargs["tag"] = ""
-
-        # self.name = kwargs["name"]
-        # self.category = kwargs["category"]
-        # self.value = kwargs["value"]
-        # self.tag = kwargs["tag"]
-
-        # Convert tags to proper format.
-        if tags is None:
-            tags = set()
-        # elif type(tags) is set:
-        elif isinstance(tags, set):
-            # tags = tags.copy()
-            pass
-        # elif type(tags) is str:
-        elif isinstance(tags, str):
-            tags = {tags,}
-        # elif type(tags) in (list, tuple):
-        elif isinstance(tags, list) or isinstance(tags, tuple):
-            tags = set(tags)
-        else:
-            raise TypeError("Given tags attribute is not a valid type of set, None, str, list, or tuple.")
-
-        self.name = name
-        self.tags = tags
-        self.value = value
-        self.metadata = metadata
-
-        # FUTURE: Tweenables can be linked to another figure within
-        # the same frame as the figure the tweenable is a part of.
-        # The basic idea is the tweenable mimics whatever its master
-        # figure does when tweened, but "mimic" can be defined as
-        # whatever you want via some kind of "link method" maybe.
-        # self.master = None
-
-    # Return a deep-ish copy of the tweenable.
-    # To ensure depth, copy() tries to make a copy
-    # of the given tweenable's value attribute by calling the method
-    # self.value.copy() if such a method exists. If for some reason
-    # this can't be done, the copied tweenable's value attribute
-    # will just assign to the original's value.
-    # i.e. twCopy.value = self.value
-    # copy() will also make a copy of the tags set, but
-    # it doesn't attempt to copy any of the other
-    # attributes of the tweenable such as name, or metadata
-    # as it assumes these are strings and hence immutable.
-    def copy(self):
-        twCopy = Tweenable(
-            name=self.name,
-            tags=self.tags.copy(),
-            value=self.value,
-            metadata=self.metadata)
-
-        try:
-            twCopy.value = self.value.copy()
-        except Exception:  # Upon failure, just reassign and hope for the best.
-            # Actually, I think I DO want this line. It looks redundant,
-            # but if the try clause somehow messed up the assignment
-            # process itself, I'd like to reassign the initial value.
-            twCopy.value = self.value
-
-        return twCopy
-
-    def __repr__(self):
-        return "<"+self.name+": " + repr(self.value) + ">"
-
-    def __str__(self):
-        return repr(self)
-
-
-### INTERPOLATION HELPER FUNCTIONS ###
-
-# Helper function: Numeric tween function.
-# Takes two numbers and tweens them
-# linearly by the parameter t in [start, end]
-# start and end default to 0 and 1.
-def numTween(a, b, t, start=0, end=1):
-    # Special case for speed because it's common.
-    if a == b: return a
-
-    # This is the usual case. I'm putting it in explicitly
-    # because the formula is simpler and thus may make the main
-    # use case of numTween() run faster.
-    if start == 0 and end == 1:
-        # return (b-a)*t + a
-
-        # This is more numerically stable than the other version, I think.
-        # In any case, it handles interpolating infinite values better.
-        return b*t + (1-t)*a
-    else:
-        t = (t-start)/(end-start)
-        # return (b-a)/(end-start) * (t-start) + a
-        return b*t + (1-t)*a
-
-lerp = numTween
-
-# Functionally identical to numTween() except it doesn't check
-# if a == b at the beginning. This enables this version of the
-# function to handle types like numpy arrays.
-def numTween1(a, b, t, start=0, end=1):
-    # This is the usual case. I'm putting it in explicitly
-    # because the formula is simpler and thus may make the main
-    # use case of numTween() run faster.
-    if start == 0 and end == 1:
-        # return (b-a)*t + a
-        return b*t + (1-t)*a
-    else:
-        t = (t-start)/(end-start)
-        # return (b-a)/(end-start) * (t-start) + a
-        return b*t + (1-t)*a
-
-lerp1 = numTween1
-
-# Functionally identical to numTween(), but does no conditional
-# checks to improve performance. It's just an alias for the raw
-# linear interpolation formula.
-def numTween0(a, b, t, start=0, end=1):
-    t = (t-start)/(end-start)
-    return b*t + (1-t)*a
-    # return (b-a)/(end-start) * (t-start) + a
-
-lerp0 = numTween0
-
-# Does a numerical tween, but always returns integer values.
-def intTween(a, b, t, start=0, end=1):
-    return round(numTween(a, b, t, start, end))
-
-def spiralInterp(p,q,t, start=0, end=1):
-    t = (t-start)/(end-start)  # Normalize
-
-    r1 = abs(p)
-    r2 = abs(q)
-
-    th1 = cmath.phase(p) % tau
-    th2 = cmath.phase(q) % tau
-    dth = argShift(th1, th2)
-
-    dr = r2 - r1
-
-    r = numTween(r1, r2, t)
-    th = th1 + t*dth
-
-    tw = r*cmath.exp(th*1j)
-
-    return tw
-
-def spiralInterpArray(p,q,t, start=0, end=1):
-
-    r1 = np.abs(p)
-    r2 = np.abs(q)
-
-    th1 = np.angle(p) % tau
-    th2 = np.angle(q) % tau
-    dth = argShiftArray(th1, th2)
-
-    dr = r2 - r1
-
-    r = numTween1(r1, r2, t)
-    th = th1 + t*dth
-
-    tw = r*np.exp(th*1j)
-
-    return tw
-
-def pivotInterpArray(p,q,t, angle=tau/2, start=0, end=1):
-    if not(start == 0 and end == 1):
-        t = (t-start)/(end-start)  # Normalize
-
-    c = arcCenterArray(p,q, angle)
-    tw = (p-c)*np.exp(t*angle*1j) + c
-
-    return tw
-
-
-# Cubic Bezier interpolation.
-# p0, p3 are starting and ending positions,
-# p1, p2 are control point handles for p0 and p3 respectively.
-# t is the parameter value.
-# "start" and "end" specify what t-value corresponds to p0 and p1.
-# Default: start=0, end=1
-def bezierInterp(p0, p1, p2, p3, t, start=0, end=1):
-    t = (t-start)/(end-start)  # Normalize
-
-    # Compute polynomial values
-    t2 = t*t
-    t3 = t2*t
-    s = 1-t
-    s2 = s*s
-    s3 = s2*s
-
-    return s3*p0 + (3*s2*t)*p1 + (3*s*t2)*p2 + t3*p3
-
-
-
-### BASIC TWEEN METHODS ###
-
-'''
-A tween method is, literally, a tween method: it is a function intended to be
-a method of a figure which gives a way for that figure to tween its state.
-Structurally, a tween method is a function that takes 3 required inputs:
-self    = the current figure object
-other   = the figure to tween to
-t       = Tween time. A parameter between 0 and 1.
-
-and is meant to be called as a method:
-my_figure.tween(my_other_figure, 0.5)
-'''
-
-# Tween method decorator.
-# Prepended before any tween method's definition as so:
-# @tweenMethod
-# def my_tween_method(self, other, t)
-#
-# The decorator performs some sanity checks to make sure tweening
-# is possible. e.g. checks the start and end figures are of the same class.
-# It also automatically enforces the rule
-# that t=0 returns self.copy() and t=1 returns other.copy()
-def tweenMethod(tween):
-    def wrapper(self, other, t, *args, **kwargs):
-        if type(self) is not type(other):
-            raise TypeError("Tried to tween figures of different class!")
-
-        # Enforce self and other if t==0 or 1.
-        if t == 0:
-            return self.copy()
-        elif t == 1:
-            return other.copy()
-        else:
-            # t = self.transition(t)  # Compute new time based on transition.
-            twfig = tween(self, other, t, *args, **kwargs)
-            twfig.visible = self.visible  # Inherits visibility of self
-            return twfig
-    return wrapper
-
-TweenMethod = tweenMethod  # Initial letter can optionally be uppercase.
-
-# Converts complex coordinates into screen pixel coordinates
-# according to the screen dimensions and the shape of the cairo
-# context target surface.
-# Instead of supplying a cairo context, ctx can optionally be a list/tuple
-# indicating the window dimensions in pixels (width, height)
-def screenCoords(z, view, ctx):
-    a,b,c,d = view
-
-    if isinstance(ctx, tuple) or isinstance(ctx, list):
-        width, height = ctx
-    else:
-        surface = ctx.get_target()
-        width = surface.get_width()
-        height = surface.get_height()
-
-    x = width/(b-a) * (z.real - a)
-    y = height/(d-c) * (z.imag - c)
-
-    return x,y
-
-# Alternate name for screenCoords()
-pixelCoords = screenCoords
-
-
-# Calls ctx.save() and then creates a context manager object for the
-# given ctx object that can be used in a `with` statement like this:
-#   with SavePoint(ctx):
-#       ...
-# and ctx.restore() will be called at the end of the block
-class SavePoint(object):
-    def __init__(self, ctx):
-        self.ctx = ctx
-        # print("ctx saved!")
-        self.ctx.save()
-
-    def __enter__(self):
-        return self
-
-    def __exit__(self, type, value, traceback):
-        self.ctx.restore()
-        # print("ctx restored!")
-
-# pushPhysicalCoords(view, ctx)
-#
-# Starting from a cairo coordinate system in screen coordinates
-# (which is default after calling setupContext()), changes the cairo
-# coordinate system temporarily into physical coordinates based
-# on the viewbox you provide.
-#
-# Please note that this function implicitly calls ctx.save() so that
-# you can later revert back to the original pixel coordinate system that
-# Morpho normally expects, by calling ctx.restore(). Please remember to actually
-# call ctx.restore() YOURSELF at some point after you're done using the
-# effects of pushPhysicalCoords()! Forgetting to will undoubtedly lead to all
-# kinds of trouble!
-#
-# To automatically handle calling ctx.restore(), you can call this
-# function as part of a `with` statement:
-#   with morpho.pushPhysicalCoords(view, ctx):
-#       ...
-# At the end of the block, ctx.restore() will be called automatically.
-#
-# To use it correctly, you should call this function BEFORE any
-# calls that modify the context's CTM as part of drawing your given figure.
-# The idea is that you apply all of your CTM modifications pretending the
-# context is actually working under physical coords (even though it's not),
-# but then including pushPhysicalCoords() at the top (meaning it's applied last)
-# to perform a final transformation that converts your finished coordinates
-# into actual pixel coordinates. In a nutshell, pushPhysicalCoords() applies
-# a transformation which has the effect of converting physical coords to pixel
-# coords. Therefore it should be the last transformation applied in your chain.
-def pushPhysicalCoords(view, ctx):
-    a,b,c,d = view
-
-    surface = ctx.get_target()
-    WIDTH = surface.get_width()
-    HEIGHT = surface.get_height()
-
-    savept = SavePoint(ctx)
-    ctx.scale(WIDTH/(b-a), HEIGHT/(d-c))
-    ctx.translate(-a, -c)
-
-    return savept
-
-def pushPhysicalCoords_old(view, ctx):
-    a,b,c,d = view
-
-    surface = ctx.get_target()
-    WIDTH = surface.get_width()
-    HEIGHT = surface.get_height()
-
-    ctx.save()
-    ctx.scale(WIDTH/(b-a), HEIGHT/(d-c))
-    ctx.translate(-a, -c)
-
-
-# Inverse of screenCoords(). Given screen coordinates,
-# returns the corresponding physical coordinates.
-# Instead of supplying a cairo context, ctx can optionally be a list/tuple
-# indicating the window dimensions in pixels (width x height)
-def physicalCoords(X, Y, view, ctx):
-    a,b,c,d = view
-
-    if isinstance(ctx, tuple) or isinstance(ctx, list):
-        width, height = ctx
-    else:
-        surface = ctx.get_target()
-        width = surface.get_width()
-        height = surface.get_height()
-
-    x = numTween(a, b, X, 0, width)
-    y = numTween(c, d, Y, 0, height)
-
-    return x + y*1j
-
-# Given physical width, returns number of pixels it would take on screen
-# NOTE: output can be non-integer.
-# Instead of supplying a cairo context, ctx can optionally be a list/tuple
-# indicating the window dimensions in pixels (width x height)
-def pixelWidth(w, view, ctx):
-    if isinstance(ctx, tuple) or isinstance(ctx, list):
-        width = ctx[0]
-    else:
-        width = ctx.get_target().get_width()
-    return w/(view[1]-view[0])*width
-
-# Given pixel width, returns physical width (i.e. width in the complex plane).
-# Instead of supplying a cairo context, ctx can optionally be a list/tuple
-# indicating the window dimensions in pixels (width x height)
-def physicalWidth(W, view, ctx):
-    if isinstance(ctx, tuple) or isinstance(ctx, list):
-        width = ctx[0]
-    else:
-        width = ctx.get_target().get_width()
-    return W/width * (view[1] - view[0])
-
-# Similar to pixelWidth()
-# Instead of supplying a cairo context, ctx can optionally be a list/tuple
-# indicating the window dimensions in pixels (width x height)
-def pixelHeight(h, view, ctx):
-    if isinstance(ctx, tuple) or isinstance(ctx, list):
-        height = ctx[1]
-    else:
-        height = ctx.get_target().get_height()
-    return h/(view[3]-view[2])*height
-
-# Similar to physicalWidth()
-# Instead of supplying a cairo context, ctx can optionally be a list/tuple
-# indicating the window dimensions in pixels (width x height)
-def physicalHeight(H, view, ctx):
-    if isinstance(ctx, tuple) or isinstance(ctx, list):
-        height = ctx[1]
-    else:
-        height = ctx.get_target().get_height()
-    return H/height * (view[3] - view[2])
-
-# Computes a factor indicating how horizontally stretched the screen is
-# compared to the viewbox. This ratio is 1 if screen shape and viewbox have
-# proportional dimensions.
-# Example: Given a square viewbox, but a 400x200 screen, this ratio will be 2.
-def pixelAspectRatioWH(view, ctx):
-    # # Extract viewbox from camera figure if given camera figure.
-    # if isinstance(view, morpho.anim.Camera):
-    #     view = view.view
-
-    # Calculate width and height of the viewbox
-    a,b,c,d = view
-    width = b-a
-    height = d-c
-
-    # Extract screen width and height
-    if isinstance(ctx, tuple) or isinstance(ctx, list):
-        WIDTH, HEIGHT = ctx
-    else:
-        surface = ctx.get_target()
-        WIDTH = surface.get_width()
-        HEIGHT = surface.get_height()
-
-    return (WIDTH*height) / (width*HEIGHT)
-
-I2 = np.eye(2)
-
-# Returns the special transformation matrix that compensates
-# for rotations and transformations in a non-square view.
-#
-# INPUTS
-# par = Pixel aspect ratio as computed by
-#       morpho.pixelAspectRatioWH()
-# rotation = Rotation in radians. Default: 0.
-# transform = Local transformation matrix. Default: I2
-# inverse (keyword-only) = Boolean indicating whether the
-#           inverse transformation should be returned.
-#           Default: False
-#
-# More precisely, if S represents the matrix that locally
-# transforms pixel coords to physical coords
-# according to the par, this function returns
-# S @ T @ R @ S.inv
-# where R and T are the rotation and transform matrices.
-def parconj(par, rotation=0, transform=I2, *, inverse=False):
-    # Construct 2D rotation matrix
-    if rotation == 0:
-        R = I2
-    else:
-        c = math.cos(rotation)
-        s = math.sin(rotation)
-        R = np.array([[c, -s],[s, c]], dtype=float)
-
-    # S represents the linear transformation that converts
-    # pixel coordinates to physical coordinates.
-    # Since S is diagonal, conjugating with it is easy, just
-    # multiply element-wise by parmat:
-    # S.M.S^-1 = parmat*M
-    parmat = np.array([[1, 1/par],[par, 1]], dtype=float)
-    if inverse:
-        if np.array_equal(transform, I2):
-            return parmat*R.T
-        else:
-            return parmat*np.linalg.inv(transform @ R)
-    else:
-        return parmat*(transform @ R)
-
-# Apply the values of the given transformation parameters to the
-# given cairo context. Generally should be used AFTER
-# pushPhysicalCoords() is called.
-def applyTransforms(ctx, origin=0, rotation=0, transform=I2):
-    # Handle possible other transformations
-    if origin != 0:
-        ctx.translate(origin.real, origin.imag)
-    if not np.array_equal(transform, I2):
-        xx, xy, yx, yy = transform.flatten().tolist()
-        # Order is MATLAB-style: top-down, then left-right. So the matrix
-        # specified below is:
-        # [[xx  xy]
-        #  [yx  yy]]
-        mat = cairo.Matrix(xx, yx, xy, yy)
-        # Apply to context
-        ctx.transform(mat)
-    if (rotation % tau) != 0:
-        ctx.rotate(rotation)
-
-
-### INTERNAL SPARE CAIRO CONTEXT ###
-
-# Dictionary mapping the names of line join styles
-# to the corresponding cairo data value.
-cairoJointStyle = {
-    "miter" : cairo.LINE_JOIN_MITER,
-    "bevel" : cairo.LINE_JOIN_BEVEL,
-    "round" : cairo.LINE_JOIN_ROUND
-}
-
-# Clears the given context and fills it with the background color
-def clearContext(context, background, alpha):
-    # This extra stuff is to ensure that we can actually paint WITH
-    # transparency.
-    context.save()
-    context.set_source_rgba(*background, alpha)
-    context.set_operator(cr.OPERATOR_SOURCE)
-    context.paint()
-    context.restore()
-
-# Sets up an isolated, basic cairo context and returns it.
-def setupContext(width, height, background=(0,0,0), alpha=0,
-    flip=True, antialiasText=True, jointStyle="round"):
-
-    surface = cr.ImageSurface(cr.FORMAT_ARGB32, width, height)
-
-    # Setup cairo context
-    context = cr.Context(surface)
-    # Setup text antialiasing
-    if antialiasText:
-        fontops = context.get_font_options()
-        fontops.set_antialias(cr.Antialias.GOOD)
-        context.set_font_options(fontops)
-    # Put origin in lower-left
-    if flip:
-        context.translate(0, height)
-        context.scale(1, -1)
-    # Setup line join style
-    context.set_line_join(cairoJointStyle[jointStyle])
-    # Paint background
-    clearContext(context, background, alpha)
-    return context
-
-spareContext1 = None
-spareContext2 = None
-
-# Setup the spare cairo contexts.
-# The idea is these cairo contexts can be used by certain draw()
-# methods as intermediate drawing
-# contexts to aid in creating certain effects.
-# THIS FUNCTION HAS NOT BEEN TESTED! I DO NOT CONSIDER
-# SPARE CONTEXTS OFFICIALLY IMPLEMENTED YET!!
-def setupSpareContexts(ctx):
-    raise NotImplementedError
-
-    global spareContext1
-    global spareContext2
-
-    # Extract surface's width and height
-    surface = ctx.get_target()
-    width = surface.get_width()
-    height = surface.get_height()
-
-    if spareContext1 is None:
-        # Create new context if no current spareContext exists
-        spareContext1 = setupContext(width, height, flip=False)
-    else:
-        # Replace existing spareContext if there is a dimension
-        # mismatch
-        surf1 = spareContext.get_target()
-        width1 = surf1.get_width()
-        height1 = surf1.get_height()
-        if (width, height) != (width1, height1):
-            spareContext1 = setupContext(width, height, flip=False)
-    if spareContext2 is None:
-        spareContext2 = setupContext(width, height, flip=False)
-    else:
-        # Setup new contexts if dimensions are mismatched
-        surf2 = spareContext2.get_target()
-        width2 = surf2.get_width()
-        height2 = surf2.get_height()
-        if (width, height) != (width2, height2):
-            spareContext2 = setupContext(width, height, flip=False)
-
-    # Clear the spareContext
-    clearContext(spareContext1, background=(0,0,0), alpha=0)
-    clearContext(spareContext2, background=(0,0,0), alpha=0)
+'''
+This is the base module of the morpho library.
+All the classes, functions, constants, etc. in this file
+are imported into the "morpholib" namespace when the command
+import morpholib
+is called.
+
+To avoid name conflicts, please avoid using names in the
+outermost scope that could be names of subpackages.
+This can be done by avoiding names that are nothing but
+lowercase letters since convention has it that package
+names are all lowercase letters.
+'''
+
+from morpholib.tools.basics import tau, argShift, argShiftArray, arcCenter, arcCenterArray
+import math
+import numpy as np
+import cairo
+cr = cairo
+# from warnings import filterwarnings
+
+# Ignore warnings by default.
+# This is mainly for the sake of the Spline class, which
+# uses some non-standard arithmetic intentionally.
+# filterwarnings("ignore")
+
+
+version = "0.6.0"  # Current public morpho version
+internalVersion = "2.3.2ip"  # Current internal morpho version
+subversion = ""
+DEBUG_MODE = False
+
+
+### CLASSES ###
+
+
+# This class serves the purpose of a "tweenable" attribute.
+# Its objects tell a figure subclass that this object's value
+# is supposed to respond to tween methods.
+# A collection of tweenables with particular values forms a "state"
+# which is meant to represent the configuration of a figure
+# at any given moment.
+# Examples of tweenables include position, size, color, angle,
+# x, y, z, etc.
+# Although these are typical, you can make them however you want.
+#
+# Tweenables have four attributes: name, value, tags, and metadata.
+# name is just the name you give to the tweenable. It should be something
+#     descriptive like "position" or "width". By default, a figure will
+#     create attrs whose names are the tweenables' names and whose attr
+#     values are the tweenables themselves. This is done for user
+#     convenience. More on this in the Figure class comments.
+#     Because of this, a tweenable's name should not contain spaces or
+#     special characters. Basically, treat a tweenable's name like you
+#     would a Python variable's name.
+#
+# tags is a set of strings that records the KIND of parameter the
+#     tweenable is supposed to be. For example: "size", "vector",
+#     "magitude", "position", etc.
+#     This is optional. If you leave it blank, it will default to the
+#     empty set, but the idea is listing certain tags will tell
+#     generic tween methods (such as tweenLinear) what to do with this
+#     tweenable regardless of its name. Tags are basically a way to group
+#     tweenables together so that general-purpose tween methods can act on
+#     them without the user having to individually recreate a tailored
+#     version of the tween method for each tweenable or figure they make.
+#     More info on the values you may want to assign to tags can be
+#     found in the comments on the generic tween methods
+#     (such as tweenLinear).
+#
+# value is the actual data value of the tweenable which gets tweened
+#     by a tween method. It is typically a float or an int, but could
+#     conceivably be any data type you want as long as you have a tween
+#     method that can deal with it.
+#
+# metadata is an optional attribute where you can put a string.
+#     It has no strict usage in mind, but the idea is if you needed
+#     to keep track of a tweenable without using its name, the metadata
+#     is a more hidden attribute whereby you could do so (hidden in the
+#     sense that figures won't name attributes after it!)
+class Tweenable(object):
+    def __init__(self, name, value=0.0, tags=None, metadata=""):
+        # # Default parameters
+        # if "name" not in kwargs: kwargs["name"] = "tweenable"
+        # if "category" not in kwargs: kwargs["category"] = "none"
+        # if "value" not in kwargs: kwargs["value"] = 0.0
+        # if "tag" not in kwargs: kwargs["tag"] = ""
+
+        # self.name = kwargs["name"]
+        # self.category = kwargs["category"]
+        # self.value = kwargs["value"]
+        # self.tag = kwargs["tag"]
+
+        # Convert tags to proper format.
+        if tags is None:
+            tags = set()
+        # elif type(tags) is set:
+        elif isinstance(tags, set):
+            # tags = tags.copy()
+            pass
+        # elif type(tags) is str:
+        elif isinstance(tags, str):
+            tags = {tags,}
+        # elif type(tags) in (list, tuple):
+        elif isinstance(tags, list) or isinstance(tags, tuple):
+            tags = set(tags)
+        else:
+            raise TypeError("Given tags attribute is not a valid type of set, None, str, list, or tuple.")
+
+        self.name = name
+        self.tags = tags
+        self.value = value
+        self.metadata = metadata
+
+        # FUTURE: Tweenables can be linked to another figure within
+        # the same frame as the figure the tweenable is a part of.
+        # The basic idea is the tweenable mimics whatever its master
+        # figure does when tweened, but "mimic" can be defined as
+        # whatever you want via some kind of "link method" maybe.
+        # self.master = None
+
+    # Return a deep-ish copy of the tweenable.
+    # To ensure depth, copy() tries to make a copy
+    # of the given tweenable's value attribute by calling the method
+    # self.value.copy() if such a method exists. If for some reason
+    # this can't be done, the copied tweenable's value attribute
+    # will just assign to the original's value.
+    # i.e. twCopy.value = self.value
+    # copy() will also make a copy of the tags set, but
+    # it doesn't attempt to copy any of the other
+    # attributes of the tweenable such as name, or metadata
+    # as it assumes these are strings and hence immutable.
+    def copy(self):
+        twCopy = Tweenable(
+            name=self.name,
+            tags=self.tags.copy(),
+            value=self.value,
+            metadata=self.metadata)
+
+        try:
+            twCopy.value = self.value.copy()
+        except Exception:  # Upon failure, just reassign and hope for the best.
+            # Actually, I think I DO want this line. It looks redundant,
+            # but if the try clause somehow messed up the assignment
+            # process itself, I'd like to reassign the initial value.
+            twCopy.value = self.value
+
+        return twCopy
+
+    def __repr__(self):
+        return "<"+self.name+": " + repr(self.value) + ">"
+
+    def __str__(self):
+        return repr(self)
+
+
+### INTERPOLATION HELPER FUNCTIONS ###
+
+# Helper function: Numeric tween function.
+# Takes two numbers and tweens them
+# linearly by the parameter t in [start, end]
+# start and end default to 0 and 1.
+def numTween(a, b, t, start=0, end=1):
+    # Special case for speed because it's common.
+    if a == b: return a
+
+    # This is the usual case. I'm putting it in explicitly
+    # because the formula is simpler and thus may make the main
+    # use case of numTween() run faster.
+    if start == 0 and end == 1:
+        # return (b-a)*t + a
+
+        # This is more numerically stable than the other version, I think.
+        # In any case, it handles interpolating infinite values better.
+        return b*t + (1-t)*a
+    else:
+        t = (t-start)/(end-start)
+        # return (b-a)/(end-start) * (t-start) + a
+        return b*t + (1-t)*a
+
+lerp = numTween
+
+# Functionally identical to numTween() except it doesn't check
+# if a == b at the beginning. This enables this version of the
+# function to handle types like numpy arrays.
+def numTween1(a, b, t, start=0, end=1):
+    # This is the usual case. I'm putting it in explicitly
+    # because the formula is simpler and thus may make the main
+    # use case of numTween() run faster.
+    if start == 0 and end == 1:
+        # return (b-a)*t + a
+        return b*t + (1-t)*a
+    else:
+        t = (t-start)/(end-start)
+        # return (b-a)/(end-start) * (t-start) + a
+        return b*t + (1-t)*a
+
+lerp1 = numTween1
+
+# Functionally identical to numTween(), but does no conditional
+# checks to improve performance. It's just an alias for the raw
+# linear interpolation formula.
+def numTween0(a, b, t, start=0, end=1):
+    t = (t-start)/(end-start)
+    return b*t + (1-t)*a
+    # return (b-a)/(end-start) * (t-start) + a
+
+lerp0 = numTween0
+
+# Does a numerical tween, but always returns integer values.
+def intTween(a, b, t, start=0, end=1):
+    return round(numTween(a, b, t, start, end))
+
+def spiralInterp(p,q,t, start=0, end=1):
+    t = (t-start)/(end-start)  # Normalize
+
+    r1 = abs(p)
+    r2 = abs(q)
+
+    th1 = cmath.phase(p) % tau
+    th2 = cmath.phase(q) % tau
+    dth = argShift(th1, th2)
+
+    dr = r2 - r1
+
+    r = numTween(r1, r2, t)
+    th = th1 + t*dth
+
+    tw = r*cmath.exp(th*1j)
+
+    return tw
+
+def spiralInterpArray(p,q,t, start=0, end=1):
+
+    r1 = np.abs(p)
+    r2 = np.abs(q)
+
+    th1 = np.angle(p) % tau
+    th2 = np.angle(q) % tau
+    dth = argShiftArray(th1, th2)
+
+    dr = r2 - r1
+
+    r = numTween1(r1, r2, t)
+    th = th1 + t*dth
+
+    tw = r*np.exp(th*1j)
+
+    return tw
+
+def pivotInterpArray(p,q,t, angle=tau/2, start=0, end=1):
+    if not(start == 0 and end == 1):
+        t = (t-start)/(end-start)  # Normalize
+
+    c = arcCenterArray(p,q, angle)
+    tw = (p-c)*np.exp(t*angle*1j) + c
+
+    return tw
+
+
+# Cubic Bezier interpolation.
+# p0, p3 are starting and ending positions,
+# p1, p2 are control point handles for p0 and p3 respectively.
+# t is the parameter value.
+# "start" and "end" specify what t-value corresponds to p0 and p1.
+# Default: start=0, end=1
+def bezierInterp(p0, p1, p2, p3, t, start=0, end=1):
+    t = (t-start)/(end-start)  # Normalize
+
+    # Compute polynomial values
+    t2 = t*t
+    t3 = t2*t
+    s = 1-t
+    s2 = s*s
+    s3 = s2*s
+
+    return s3*p0 + (3*s2*t)*p1 + (3*s*t2)*p2 + t3*p3
+
+
+
+### BASIC TWEEN METHODS ###
+
+'''
+A tween method is, literally, a tween method: it is a function intended to be
+a method of a figure which gives a way for that figure to tween its state.
+Structurally, a tween method is a function that takes 3 required inputs:
+self    = the current figure object
+other   = the figure to tween to
+t       = Tween time. A parameter between 0 and 1.
+
+and is meant to be called as a method:
+my_figure.tween(my_other_figure, 0.5)
+'''
+
+# Tween method decorator.
+# Prepended before any tween method's definition as so:
+# @tweenMethod
+# def my_tween_method(self, other, t)
+#
+# The decorator performs some sanity checks to make sure tweening
+# is possible. e.g. checks the start and end figures are of the same class.
+# It also automatically enforces the rule
+# that t=0 returns self.copy() and t=1 returns other.copy()
+def tweenMethod(tween):
+    def wrapper(self, other, t, *args, **kwargs):
+        if type(self) is not type(other):
+            raise TypeError("Tried to tween figures of different class!")
+
+        # Enforce self and other if t==0 or 1.
+        if t == 0:
+            return self.copy()
+        elif t == 1:
+            return other.copy()
+        else:
+            # t = self.transition(t)  # Compute new time based on transition.
+            twfig = tween(self, other, t, *args, **kwargs)
+            twfig.visible = self.visible  # Inherits visibility of self
+            return twfig
+    return wrapper
+
+TweenMethod = tweenMethod  # Initial letter can optionally be uppercase.
+
+# Converts complex coordinates into screen pixel coordinates
+# according to the screen dimensions and the shape of the cairo
+# context target surface.
+# Instead of supplying a cairo context, ctx can optionally be a list/tuple
+# indicating the window dimensions in pixels (width, height)
+def screenCoords(z, view, ctx):
+    a,b,c,d = view
+
+    if isinstance(ctx, tuple) or isinstance(ctx, list):
+        width, height = ctx
+    else:
+        surface = ctx.get_target()
+        width = surface.get_width()
+        height = surface.get_height()
+
+    x = width/(b-a) * (z.real - a)
+    y = height/(d-c) * (z.imag - c)
+
+    return x,y
+
+# Alternate name for screenCoords()
+pixelCoords = screenCoords
+
+
+# Calls ctx.save() and then creates a context manager object for the
+# given ctx object that can be used in a `with` statement like this:
+#   with SavePoint(ctx):
+#       ...
+# and ctx.restore() will be called at the end of the block
+class SavePoint(object):
+    def __init__(self, ctx):
+        self.ctx = ctx
+        # print("ctx saved!")
+        self.ctx.save()
+
+    def __enter__(self):
+        return self
+
+    def __exit__(self, type, value, traceback):
+        self.ctx.restore()
+        # print("ctx restored!")
+
+# pushPhysicalCoords(view, ctx)
+#
+# Starting from a cairo coordinate system in screen coordinates
+# (which is default after calling setupContext()), changes the cairo
+# coordinate system temporarily into physical coordinates based
+# on the viewbox you provide.
+#
+# Please note that this function implicitly calls ctx.save() so that
+# you can later revert back to the original pixel coordinate system that
+# Morpho normally expects, by calling ctx.restore(). Please remember to actually
+# call ctx.restore() YOURSELF at some point after you're done using the
+# effects of pushPhysicalCoords()! Forgetting to will undoubtedly lead to all
+# kinds of trouble!
+#
+# To automatically handle calling ctx.restore(), you can call this
+# function as part of a `with` statement:
+#   with morpho.pushPhysicalCoords(view, ctx):
+#       ...
+# At the end of the block, ctx.restore() will be called automatically.
+#
+# To use it correctly, you should call this function BEFORE any
+# calls that modify the context's CTM as part of drawing your given figure.
+# The idea is that you apply all of your CTM modifications pretending the
+# context is actually working under physical coords (even though it's not),
+# but then including pushPhysicalCoords() at the top (meaning it's applied last)
+# to perform a final transformation that converts your finished coordinates
+# into actual pixel coordinates. In a nutshell, pushPhysicalCoords() applies
+# a transformation which has the effect of converting physical coords to pixel
+# coords. Therefore it should be the last transformation applied in your chain.
+def pushPhysicalCoords(view, ctx):
+    a,b,c,d = view
+
+    surface = ctx.get_target()
+    WIDTH = surface.get_width()
+    HEIGHT = surface.get_height()
+
+    savept = SavePoint(ctx)
+    ctx.scale(WIDTH/(b-a), HEIGHT/(d-c))
+    ctx.translate(-a, -c)
+
+    return savept
+
+def pushPhysicalCoords_old(view, ctx):
+    a,b,c,d = view
+
+    surface = ctx.get_target()
+    WIDTH = surface.get_width()
+    HEIGHT = surface.get_height()
+
+    ctx.save()
+    ctx.scale(WIDTH/(b-a), HEIGHT/(d-c))
+    ctx.translate(-a, -c)
+
+
+# Inverse of screenCoords(). Given screen coordinates,
+# returns the corresponding physical coordinates.
+# Instead of supplying a cairo context, ctx can optionally be a list/tuple
+# indicating the window dimensions in pixels (width x height)
+def physicalCoords(X, Y, view, ctx):
+    a,b,c,d = view
+
+    if isinstance(ctx, tuple) or isinstance(ctx, list):
+        width, height = ctx
+    else:
+        surface = ctx.get_target()
+        width = surface.get_width()
+        height = surface.get_height()
+
+    x = numTween(a, b, X, 0, width)
+    y = numTween(c, d, Y, 0, height)
+
+    return x + y*1j
+
+# Given physical width, returns number of pixels it would take on screen
+# NOTE: output can be non-integer.
+# Instead of supplying a cairo context, ctx can optionally be a list/tuple
+# indicating the window dimensions in pixels (width x height)
+def pixelWidth(w, view, ctx):
+    if isinstance(ctx, tuple) or isinstance(ctx, list):
+        width = ctx[0]
+    else:
+        width = ctx.get_target().get_width()
+    return w/(view[1]-view[0])*width
+
+# Given pixel width, returns physical width (i.e. width in the complex plane).
+# Instead of supplying a cairo context, ctx can optionally be a list/tuple
+# indicating the window dimensions in pixels (width x height)
+def physicalWidth(W, view, ctx):
+    if isinstance(ctx, tuple) or isinstance(ctx, list):
+        width = ctx[0]
+    else:
+        width = ctx.get_target().get_width()
+    return W/width * (view[1] - view[0])
+
+# Similar to pixelWidth()
+# Instead of supplying a cairo context, ctx can optionally be a list/tuple
+# indicating the window dimensions in pixels (width x height)
+def pixelHeight(h, view, ctx):
+    if isinstance(ctx, tuple) or isinstance(ctx, list):
+        height = ctx[1]
+    else:
+        height = ctx.get_target().get_height()
+    return h/(view[3]-view[2])*height
+
+# Similar to physicalWidth()
+# Instead of supplying a cairo context, ctx can optionally be a list/tuple
+# indicating the window dimensions in pixels (width x height)
+def physicalHeight(H, view, ctx):
+    if isinstance(ctx, tuple) or isinstance(ctx, list):
+        height = ctx[1]
+    else:
+        height = ctx.get_target().get_height()
+    return H/height * (view[3] - view[2])
+
+# Computes a factor indicating how horizontally stretched the screen is
+# compared to the viewbox. This ratio is 1 if screen shape and viewbox have
+# proportional dimensions.
+# Example: Given a square viewbox, but a 400x200 screen, this ratio will be 2.
+def pixelAspectRatioWH(view, ctx):
+    # # Extract viewbox from camera figure if given camera figure.
+    # if isinstance(view, morpho.anim.Camera):
+    #     view = view.view
+
+    # Calculate width and height of the viewbox
+    a,b,c,d = view
+    width = b-a
+    height = d-c
+
+    # Extract screen width and height
+    if isinstance(ctx, tuple) or isinstance(ctx, list):
+        WIDTH, HEIGHT = ctx
+    else:
+        surface = ctx.get_target()
+        WIDTH = surface.get_width()
+        HEIGHT = surface.get_height()
+
+    return (WIDTH*height) / (width*HEIGHT)
+
+I2 = np.eye(2)
+
+# Returns the special transformation matrix that compensates
+# for rotations and transformations in a non-square view.
+#
+# INPUTS
+# par = Pixel aspect ratio as computed by
+#       morpho.pixelAspectRatioWH()
+# rotation = Rotation in radians. Default: 0.
+# transform = Local transformation matrix. Default: I2
+# inverse (keyword-only) = Boolean indicating whether the
+#           inverse transformation should be returned.
+#           Default: False
+#
+# More precisely, if S represents the matrix that locally
+# transforms pixel coords to physical coords
+# according to the par, this function returns
+# S @ T @ R @ S.inv
+# where R and T are the rotation and transform matrices.
+def parconj(par, rotation=0, transform=I2, *, inverse=False):
+    # Construct 2D rotation matrix
+    if rotation == 0:
+        R = I2
+    else:
+        c = math.cos(rotation)
+        s = math.sin(rotation)
+        R = np.array([[c, -s],[s, c]], dtype=float)
+
+    # S represents the linear transformation that converts
+    # pixel coordinates to physical coordinates.
+    # Since S is diagonal, conjugating with it is easy, just
+    # multiply element-wise by parmat:
+    # S.M.S^-1 = parmat*M
+    parmat = np.array([[1, 1/par],[par, 1]], dtype=float)
+    if inverse:
+        if np.array_equal(transform, I2):
+            return parmat*R.T
+        else:
+            return parmat*np.linalg.inv(transform @ R)
+    else:
+        return parmat*(transform @ R)
+
+# Apply the values of the given transformation parameters to the
+# given cairo context. Generally should be used AFTER
+# pushPhysicalCoords() is called.
+def applyTransforms(ctx, origin=0, rotation=0, transform=I2):
+    # Handle possible other transformations
+    if origin != 0:
+        ctx.translate(origin.real, origin.imag)
+    if not np.array_equal(transform, I2):
+        xx, xy, yx, yy = transform.flatten().tolist()
+        # Order is MATLAB-style: top-down, then left-right. So the matrix
+        # specified below is:
+        # [[xx  xy]
+        #  [yx  yy]]
+        mat = cairo.Matrix(xx, yx, xy, yy)
+        # Apply to context
+        ctx.transform(mat)
+    if (rotation % tau) != 0:
+        ctx.rotate(rotation)
+
+
+### INTERNAL SPARE CAIRO CONTEXT ###
+
+# Dictionary mapping the names of line join styles
+# to the corresponding cairo data value.
+cairoJointStyle = {
+    "miter" : cairo.LINE_JOIN_MITER,
+    "bevel" : cairo.LINE_JOIN_BEVEL,
+    "round" : cairo.LINE_JOIN_ROUND
+}
+
+# Clears the given context and fills it with the background color
+def clearContext(context, background, alpha):
+    # This extra stuff is to ensure that we can actually paint WITH
+    # transparency.
+    context.save()
+    context.set_source_rgba(*background, alpha)
+    context.set_operator(cr.OPERATOR_SOURCE)
+    context.paint()
+    context.restore()
+
+# Sets up an isolated, basic cairo context and returns it.
+def setupContext(width, height, background=(0,0,0), alpha=0,
+    flip=True, antialiasText=True, jointStyle="round"):
+
+    surface = cr.ImageSurface(cr.FORMAT_ARGB32, width, height)
+
+    # Setup cairo context
+    context = cr.Context(surface)
+    # Setup text antialiasing
+    if antialiasText:
+        fontops = context.get_font_options()
+        fontops.set_antialias(cr.Antialias.GOOD)
+        context.set_font_options(fontops)
+    # Put origin in lower-left
+    if flip:
+        context.translate(0, height)
+        context.scale(1, -1)
+    # Setup line join style
+    context.set_line_join(cairoJointStyle[jointStyle])
+    # Paint background
+    clearContext(context, background, alpha)
+    return context
+
+spareContext1 = None
+spareContext2 = None
+
+# Setup the spare cairo contexts.
+# The idea is these cairo contexts can be used by certain draw()
+# methods as intermediate drawing
+# contexts to aid in creating certain effects.
+# THIS FUNCTION HAS NOT BEEN TESTED! I DO NOT CONSIDER
+# SPARE CONTEXTS OFFICIALLY IMPLEMENTED YET!!
+def setupSpareContexts(ctx):
+    raise NotImplementedError
+
+    global spareContext1
+    global spareContext2
+
+    # Extract surface's width and height
+    surface = ctx.get_target()
+    width = surface.get_width()
+    height = surface.get_height()
+
+    if spareContext1 is None:
+        # Create new context if no current spareContext exists
+        spareContext1 = setupContext(width, height, flip=False)
+    else:
+        # Replace existing spareContext if there is a dimension
+        # mismatch
+        surf1 = spareContext.get_target()
+        width1 = surf1.get_width()
+        height1 = surf1.get_height()
+        if (width, height) != (width1, height1):
+            spareContext1 = setupContext(width, height, flip=False)
+    if spareContext2 is None:
+        spareContext2 = setupContext(width, height, flip=False)
+    else:
+        # Setup new contexts if dimensions are mismatched
+        surf2 = spareContext2.get_target()
+        width2 = surf2.get_width()
+        height2 = surf2.get_height()
+        if (width, height) != (width2, height2):
+            spareContext2 = setupContext(width, height, flip=False)
+
+    # Clear the spareContext
+    clearContext(spareContext1, background=(0,0,0), alpha=0)
+    clearContext(spareContext2, background=(0,0,0), alpha=0)