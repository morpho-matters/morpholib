--- conflicted
+++ resolved
@@ -1,1472 +1,1469 @@
-
-import morpholib as morpho
-import morpholib.anim, morpholib.grid
-from morpholib.tools.basics import *
-
-import cairo
-cr = cairo
-
-import numpy as np
-
-# Setup a dummy context for use in computing certain text values
-# outside of draw time (e.g. width and height)
-mation = morpho.Animation()
-mation.setupContext()
-ctx0 = mation.context
-del mation
-
-# Default font. If set to a font's name, this font
-# will be used as the default font for the Text class
-# and its derivatives.
-defaultFont = "Times New Roman"
-
-### CLASSES ###
-
-'''
-anchor_x and anchor_y should be interpreted as defining where the
-origin for the text is. (0,0) corresponds to centered,
-(1,1) corresponds to the upper-right corner,
-(-1, -1) corresponds to the lower-left corner.
-'''
-
-I2 = np.identity(2)
-
-# Basic text figure. Displays uniformly formatted text on screen.
-#
-# TWEENABLES
-# pos = Position of text (complex number). Default: 0
-# size = Text size (in pixels? Not totally sure). Default: 64
-# anchor_x = Horizontal alignment parameter.
-#            -1 = left-aligned, 0 = center-aligned, 1 = right-aligned.
-#            Default: 0 (center-aligned)
-# anchor_y = Vertical alignment parameter.
-#            -1 = bottom-aligned, 0 = center-aligned, 1 = top-aligned.
-#            Default: 0 (center-aligned)
-# color = Text color (RGB list). Default: (1,1,1) (white)
-# alpha = Opacity. Default: 1 (opaque)
-# background = Background box color. Default: [1,1,1] (white)
-# backAlpha = Background box opacity. Default: 0 (transparent)
-# backPad = Background box padding (physical units). Default: 0
-# rotation = Rotation in radians. Default: 0
-# prescale_x, prescale_y = Scale factors applied to the text
-#             BEFORE the rotation tweenable is applied.
-#             Mainly for internal use.
-#
-# OTHER ATTRIBUTES
-# text = Text to display (string). Default: "" (empty string)
-# font = Font to use. Default: "Times New Roman"
-# bold = Boolean indicating whether to bold. Default: False
-# italic = Boolean indicating whether to use italics. Default: False
-class Text(morpho.Figure):
-    def __init__(self, text="", pos=complex(0),
-        size=64, font=None,
-        bold=False, italic=False,
-        anchor_x=0, anchor_y=0,
-        color=(1,1,1), alpha=1,
-        background=(1,1,1), backAlpha=0, backPad=0,
-        *, align=None):
-
-        super().__init__()
-
-        # Handle Text figure derivative inputs for text.
-        # Just extract the "text" attribute.
-        if isinstance(text, Text) or isinstance(text, MultiText) \
-            or isinstance(text, SpaceMultiText):
-            text = text.text
-
-        if type(color) is tuple:
-            color = list(color)
-        elif type(color) is not list:
-            raise TypeError("Unsupported color input")
-
-        # Take last three coords of color.
-        color = list(color[:3])
-
-        # Tack on zeros if len(color) < 4
-        if len(color) < 3:
-            color.extend([0]*(4-len(color)))
-
-        # Turn position into complex
-        if type(pos) in (list, tuple):
-            pos = pos[0] + 1j*pos[1]
-
-        # Update anchor_x, anchor_y based on align parameter if given
-        if align is not None:
-            anchor_x, anchor_y = align
-
-        # Create tweenables
-        pos = morpho.Tweenable("pos", pos, tags=["complex"])
-        size = morpho.Tweenable("size", size, tags=["size"])
-        anchor_x = morpho.Tweenable("anchor_x", anchor_x, tags=["scalar"])
-        anchor_y = morpho.Tweenable("anchor_y", anchor_y, tags=["scalar"])
-        _transform = morpho.Tweenable("_transform", np.identity(2), tags=["nparray"])
-        color = morpho.Tweenable("color", color, tags=["color"])
-        alpha = morpho.Tweenable("alpha", alpha, tags=["scalar"])
-        background = morpho.Tweenable("background", background, tags=["color"])
-        backAlpha = morpho.Tweenable("backAlpha", backAlpha, tags=["scalar"])
-        backPad = morpho.Tweenable("backPad", backPad, tags=["scalar"])
-        # CCW rotation in radians
-        rotation = morpho.Tweenable("rotation", 0, tags=["scalar"])
-
-        # These are the pre-transformation scale factors. These get
-        # applied to the text BEFORE rotation and transform do.
-        # This is mainly for use in the Multi decorator, so that
-        # tweening between two texts with differing rotation parameters
-        # works correctly.
-        prescale_x = morpho.Tweenable("prescale_x", 1, tags=["scalar"])
-        prescale_y = morpho.Tweenable("prescale_y", 1, tags=["scalar"])
-
-        self.update([pos, size, anchor_x, anchor_y, _transform,
-            color, alpha, background, backAlpha, backPad, rotation,
-            prescale_x, prescale_y])
-
-        # Other attributes
-        self.text = text
-        self.font = font if font is not None else defaultFont
-        self.bold = bold
-        self.italic = italic
-
-    @property
-    def transform(self):
-        return self._transform
-
-    @transform.setter
-    def transform(self, value):
-        self._transform = morpho.matrix.array(value)
-
-    @property
-    def align(self):
-        return (self.anchor_x, self.anchor_y)
-
-    @align.setter
-    def align(self, value):
-        self.anchor_x, self.anchor_y = value
-
-
-    def copy(self):
-        # Do a standard figure copy first
-        # new = morpho.Figure.copy(self)
-        new = super().copy()
-
-        # Copy the non-tweenable attributes
-        new.text = self.text
-        new.font = self.font
-        new.bold = self.bold
-        new.italic = self.italic
-
-        return new
-
-    # Returns the dimensions (in pixels) of the text as a pair
-    # (textwidth, textheight).
-    # Note: This ignores the transform attribute.
-    def pixelDimensions(self):
-        ctx0.select_font_face(
-            self.font,
-            cr.FONT_SLANT_ITALIC if self.italic else cr.FONT_SLANT_NORMAL,
-            cr.FONT_WEIGHT_BOLD if self.bold else cr.FONT_WEIGHT_NORMAL
-            )
-        ctx0.set_font_size(self.size)
-        ctx0.set_source_rgba(*self.color, self.alpha)
-
-        # Compute alignment parameters
-        anchor_x = (self.anchor_x + 1)/2
-        anchor_y = (self.anchor_y + 1)/2
-        xDummy, yDummy, textWidth, textHeight, dx, dy = ctx0.text_extents(self.text)
-
-        return (textWidth, textHeight)
-
-    # Given viewbox and cairo context (or windowShape tuple),
-    # returns tuple (width, height) representing the text's physical
-    # width and height.
-    # Note this ignores the "transform" tweenable.
-    def dimensions(self, view, ctx):
-        if isinstance(view, morpho.anim.Camera):
-            view = view.view
-
-        WIDTH, HEIGHT = self.pixelDimensions()
-        width = morpho.physicalWidth(WIDTH, view, ctx)
-        height = morpho.physicalHeight(HEIGHT, view, ctx)
-
-        return (width, height)
-
-    # Returns bounding box of the text in physical units.
-    # Mainly of use internally to draw the background box.
-    # Note: Ignores rotation and prescale factors.
-    def box(self, view, ctx, pad=0):
-        width, height = self.dimensions(view, ctx)
-        # Modify by prescale factors
-        width *= self.prescale_x
-        height *= self.prescale_y
-        align_x, align_y = self.anchor_x, self.anchor_y
-        a = self.pos.real - width/2*(align_x + 1)
-        b = a + width
-        c = self.pos.imag - height/2*(align_y + 1)
-        d = c + height
-
-        return [a-pad, b+pad, c-pad, d+pad]
-
-    # Same as box(), but the coordinates are relative to
-    # the text's position.
-    def relbox(self, view, ctx, pad=0):
-        width, height = self.dimensions(view, ctx)
-        # Modify by prescale factors
-        width *= self.prescale_x
-        height *= self.prescale_y
-        align_x, align_y = self.anchor_x, self.anchor_y
-        a = -width/2*(align_x + 1)
-        b = a + width
-        c = -height/2*(align_y + 1)
-        d = c + height
-
-        return [a-pad, b+pad, c-pad, d+pad]
-
-    # Returns the four corners of the text's bounding box
-    # plus any optional padding. The sequence of the corners is
-    # NW, SW, SE, NE.
-    def corners(self, view, ctx, pad=0):
-        a,b,c,d = self.box(view, ctx, pad)
-
-        NW = a + d*1j
-        SW = a + c*1j
-        SE = b + c*1j
-        NE = b + d*1j
-
-        return [NW,SW,SE,NE]
-
-    # Same as corners(), but the coordinates are relative to wherever
-    # the text's physical position is.
-    def relcorners(self, view, ctx, pad=0):
-        a,b,c,d = self.relbox(view, ctx, pad)
-
-        NW = a + d*1j
-        SW = a + c*1j
-        SE = b + c*1j
-        NE = b + d*1j
-
-        return [NW,SW,SE,NE]
-
-    # Returns the visual centerpoint of the text, ignoring
-    # the transformation attributes.
-    def center(self, view, ctx):
-        return mean(self.corners(view, ctx))
-
-
-    # Returns the width of the text in pixels.
-    def pixelWidth(self):
-        return self.pixelDimensions()[0]
-
-    # Returns the height of the text in pixels.
-    def pixelHeight(self):
-        return self.pixelDimensions()[1]
-
-    # Returns the physical width of the text.
-    # Same as mytext.dimensions(view, ctx)[0]
-    def width(self, view, ctx):
-        return self.dimensions(view, ctx)[0]
-
-    # Returns the physical height of the text.
-    # Same as mytext.dimensions(view, ctx)[1]
-    def height(self, view, ctx):
-        return self.dimensions(view, ctx)[1]
-
-    def draw(self, camera, ctx):
-        # Do nothing if size less than 1.
-        if self.size < 1:
-            return
-
-        view = camera.view
-
-        x,y = morpho.anim.screenCoords(self.pos, view, ctx)
-
-        ctx.select_font_face(
-            self.font,
-            cr.FONT_SLANT_ITALIC if self.italic else cr.FONT_SLANT_NORMAL,
-            cr.FONT_WEIGHT_BOLD if self.bold else cr.FONT_WEIGHT_NORMAL
-            )
-        ctx.set_font_size(self.size)
-        ctx.set_source_rgba(*self.color, self.alpha)
-
-        # Compute alignment parameters
-        anchor_x = (self.anchor_x + 1)/2
-        anchor_y = (self.anchor_y + 1)/2
-        xDummy, yDummy, textWidth, textHeight, dx, dy = ctx.text_extents(self.text)
-
-        # # Check if transformation matrix is too close to singular.
-        # # Specifically, is the area covered by the transformed text
-        # # smaller than a single pixel?
-        # if abs(np.linalg.det(self.transform)*textWidth*textHeight) < 1:
-        #     return
-
-        # Check if the text has been distorted too thin.
-        # Specifically, is the thinnest height of the parallelogram
-        # it spans less then a pixel? If so, don't draw!
-        mat = self.transform.copy()
-        mat[:,0] *= textWidth*self.prescale_x
-        mat[:,1] *= textHeight*self.prescale_y
-        if morpho.matrix.thinHeight2x2(mat) < 1:
-            return
-
-        if self.backAlpha > 0:
-            # Construct background rectangle and draw it
-            box = self.relbox(view, ctx, pad=self.backPad)
-            rect = morpho.grid.rect(box)
-            rect.origin = self.pos
-            rect.width = 0
-            rect.fill = self.background
-            rect.alpha = self.backAlpha*self.alpha
-            rect.rotation = self.rotation
-            rect.transform = self.transform
-            rect.draw(camera, ctx)
-
-        ctx.save()
-
-        # ctx.translate(x,-y)
-        # ctx.translate(0, 2*y)
-        ctx.translate(x,y)
-
-        # Apply transformation matrix if necessary
-        if not np.array_equal(self.transform, np.identity(2)):
-            # Define cairo matrix
-            xx, xy, yx, yy = self.transform.flatten()
-            mat = cairo.Matrix(xx, yx, xy, yy)
-
-            # Apply to context
-            ctx.transform(mat)
-
-        if (self.rotation % tau) != 0:
-            ctx.rotate(self.rotation)
-
-        # Apply pre-transformation scales
-        ctx.scale(self.prescale_x, self.prescale_y)
-
-        # Handle alignment
-        ctx.translate(-anchor_x*textWidth, -anchor_y*textHeight)
-
-        ctx.scale(1,-1)
-
-        # ctx.move_to(x-anchor_x*textWidth, y+anchor_y*textHeight)
-        ctx.move_to(0,0)
-
-        try:
-            ctx.show_text(self.text)
-        except cairo.Error:
-            pass
-
-        ctx.restore()
-        ctx.new_path()
-
-
-
-# Decorator for tween methods in the MultiText class below.
-# Reworks ordinary Text class tween methods so that they work
-# in a multifigure setting.
-#
-# Optionally specify a method called "reverseMethod" which is used
-# instead of the main method when the main method would have been
-# called "in reverse" by calling textMethod(other, self, 1-t).
-# This was originally developed to solve the problem of decorating
-# tweenPivot() because it is not symmetric in swapping
-# self with other.
-def Multi(imageMethod, reverseMethod=None):
-    if reverseMethod is None:
-        reverseMethod = imageMethod
-
-    def wrapper(self, other, t, *args, **kwargs):
-
-        diff = len(self.figures) - len(other.figures)
-        if diff > 0:
-            # Temporarily extend the image list of other with copies of
-            # other's final image
-            extension = []
-            for i in range(diff):
-                extension.append(other.figures[-1].copy())
-            other.figures.extend(extension)
-            tw = wrapper(self, other, t)
-            # Restore other to its original state
-            other.figures = other.figures[:-diff]
-            return tw
-        elif diff < 0:
-            # Temporarily extend the image list of self with copies of
-            # self's final image
-            extension = []
-            for i in range(-diff):
-                extension.append(self.figures[-1].copy())
-            self.figures.extend(extension)
-            tw = wrapper(self, other, t)
-            self.figures = self.figures[:diff]
-            return tw
-
-        figures = []
-        for n in range(len(self.figures)):
-            selffig = self.figures[n]
-            otherfig = other.figures[n]
-
-            # If both underlying figures have the same text and style,
-            # don't do anything fancy.
-            if selffig.text == otherfig.text and selffig.font == otherfig.font \
-                and selffig.bold == otherfig.bold and selffig.italic == otherfig.italic:
-
-                new = imageMethod(selffig, otherfig, t, *args, **kwargs)
-                figures.append(new)
-            # Fade out self and fade in other
-            else:
-                # Compute the scale matrices
-                selfWidth, selfHeight = selffig.pixelDimensions()
-                otherWidth, otherHeight = otherfig.pixelDimensions()
-                self_to_other_size_ratio = selffig.size/otherfig.size
-                forward_scale_x = otherWidth / selfWidth * self_to_other_size_ratio
-                forward_scale_y = otherHeight / selfHeight * self_to_other_size_ratio
-                backward_scale_x = 1/forward_scale_x
-                backward_scale_y = 1/forward_scale_y
-                # # Scale matrix for self so that it fits other at t=1
-                # fwdMatrix = np.array(
-                #     [[forward_scale_x, 0],
-                #      [0, forward_scale_y]], dtype=float
-                #      )
-                # # Scale matrix for other so that it fits self at t=0
-                # backMatrix = np.array(
-                #     [[1/forward_scale_x, 0],
-                #      [0, 1/forward_scale_y]], dtype=float
-                #      )
-
-                # if (self.rotation % tau) != 0:
-                #     c,s = math.cos(self.rotation), math.sin(self.rotation)
-                #     selfRot = np.array([[c,-s],[s,c]], dtype=float)
-                #     backMatrix = selfRot @ backMatrix @ selfRot.T
-                # if (other.rotation % tau) != 0:
-                #     c,s = math.cos(other.rotation), math.sin(other.rotation)
-                #     otherRot = np.array([[c,-s],[s,c]], dtype=float)
-                #     fwdMatrix = otherRot @ fwdMatrix @ otherRot.T
-
-                selffig1 = otherfig.copy()
-                # selffig1.transform = selffig1.transform @ fwdMatrix
-                selffig1.prescale_x *= forward_scale_x
-                selffig1.prescale_y *= forward_scale_y
-                selffig1.alpha = 0
-
-                otherfig0 = selffig.copy()
-                # otherfig0.transform = otherfig0.transform @ backMatrix
-                otherfig0.prescale_x *= backward_scale_x
-                otherfig0.prescale_y *= backward_scale_y
-                otherfig0.alpha = 0
-
-                newself = imageMethod(selffig, selffig1, t, *args, **kwargs)
-                newother = reverseMethod(otherfig, otherfig0, 1-t, *args, **kwargs)
-
-                figures.append(newself)
-                figures.append(newother)
-
-        # Remove temporary extensions
-        if diff > 0:
-            other.figures = other.figures[:-len(extensions)]
-        elif diff < 0:
-            self.figures = self.figures[:-len(extensions)]
-
-        tw = type(self)(figures)
-        # Copy over all of self's tweenables other than `figures`
-        for name, tweenable in self._state.items():
-            if name != "figures":
-                tw._state[name] = tweenable.copy()
-        tw.defaultTween = self.defaultTween
-        tw.transition = self.transition
-        tw.static = self.static
-        tw.delay = self.delay
-        tw.visible = self.visible
-
-        # The following handling of zdepth seems a little too
-        # hard-coded.
-        # It assumes you always want to linearly tween zdepth.
-        # If you plan on using the Multi decorator more broadly,
-        # you should consider reimplementing this.
-        tw.zdepth = morpho.numTween(self.zdepth, other.zdepth, t)
-
-        return tw
-
-    return wrapper
-
-
-# Text class that can support drawing multiple Text figures at once.
-# Useful for having one text morph into another text.
-#
-# See "morpho.graphics.MultiImage" for more info on the basic idea here.
-#
-# Bottom line: It's just like Text except you can tween between different
-# underlying text strings.
-class MultiText(morpho.MultiFigure):
-    def __init__(self, text="", *args, **kwargs):
-        if isinstance(text, str):
-            textlist = [Text(text, *args, **kwargs)]
-        elif isinstance(text, list) or isinstance(text, tuple):
-            textlist = [(Text(item, *args, **kwargs) if isinstance(item, str) else item) for item in text]
-        elif isinstance(text, Text):
-            textlist = [text]
-        else:
-            textlist = [Text(text, *args, **kwargs)]
-
-        # Create frame figure
-        super().__init__(textlist)
-
-    @property
-    def textlist(self):
-        return self.figures
-
-    @textlist.setter
-    def textlist(self, value):
-        self.figures = value
-
-        # Convert every figure in the list to a Text figure
-        # if possible.
-        for n in range(len(self.figures)):
-            fig = self.figures[n]
-            if not isinstance(fig, Text):
-                newfig = fig.images[0].copy()
-                self.figures[n] = newfig
-
-    def all(self):
-        raise NotImplementedError
-        if len(self.figures) == 0:
-            raise IndexError("MultiText figure has no component Text figures.")
-
-        tweenableNames = list(self.figures[0]._state)
-        tweenableNames.extend(["text", "font", "bold", "italic"])
-        figures = self.figures
-
-        return super().all(tweenableNames, figures)
-
-
-    ### TWEEN METHODS ###
-
-    tweenLinear = Multi(Text.tweenLinear)
-    tweenSpiral = Multi(Text.tweenSpiral)
-
-    @classmethod
-    def tweenPivot(cls, angle=tau/2, *args, **kwargs):
-        return Multi(Text.tweenPivot(angle, *args, **kwargs),
-            reverseMethod=Text.tweenPivot(-angle, *args, **kwargs)
-            )
-
-
-
-
-# DEPRECATED. Use "Text" instead.
-class Text_old(morpho.Figure):
-    def __init__(self, text=None, pos=complex(0),
-        size=18, font="Times New Roman",
-        bold=False, italic=False,
-        anchor_x=-1, anchor_y=0,
-        color=(1,1,1), alpha=1,
-        physical=True):
-
-        morpho.Figure.__init__(self)
-
-        if text is None:
-            text = []
-        elif type(text) is str or isinstance(text, Number):
-            text = [text]
-        elif type(text) is tuple:
-            text = list(text)
-        elif type(text) is not list:
-            raise TypeError("Unsupported text input")
-
-        if type(color) is tuple:
-            color = list(color)
-        elif type(color) is not list:
-            raise TypeError("Unsupported color input")
-
-        # Take last three coords of color.
-        color = list(color[:3])
-
-        # Tack on zeros if len(color) < 4
-        if len(color) < 3:
-            color.extend([0]*(4-len(color)))
-
-        # Turn position into complex
-        if type(pos) in (list, tuple):
-            pos = pos[0] + 1j*pos[1]
-
-        # Create tweenables
-        textlist = morpho.Tweenable("textlist", text, tags=["textlist", "nolinear", "nospiral"])
-        pos = morpho.Tweenable("pos", pos, tags=["complex"])
-        size = morpho.Tweenable("size", size, tags=["size"])
-        _transform = morpho.Tweenable("_transform", np.identity(2), tags=["nparray"])
-        color = morpho.Tweenable("color", color, tags=["color"])
-        alpha = morpho.Tweenable("alpha", alpha, tags=["scalar"])
-        self.update([textlist, pos, size, _transform, color, alpha])
-
-        # Other attributes
-        self.anchor_x = anchor_x
-        self.anchor_y = anchor_y
-        self.font = font
-        self.bold = bold
-        self.italic = italic
-        self.physical = physical
-
-        # self.defaultTween = Text.tweenLinear
-
-    # Allows accessing the zeroth item of the textlist via
-    # mytext.text
-    @property
-    def text(self):
-        return self.textlist[0]
-
-    # Allows modifying the zeroth item of the textlist via
-    # mytext.text = "haha lolz"
-    @text.setter
-    def text(self, value):
-        self.textlist[0] = value
-
-    @property
-    def transform(self):
-        return self._transform
-
-    @transform.setter
-    def transform(self, value):
-        self._transform = morpho.matrix.array(value)
-
-
-    def copy(self):
-        # Do a standard figure copy first
-        new = morpho.Figure.copy(self)
-
-        # Do a deep copy of the textlist
-        for i in range(len(new.textlist)):
-            item = new.textlist[i]
-            if type(item) is Number:
-                new.textlist[i] = item.copy()
-
-        # Copy the non-tweenable attributes
-        new.anchor_x = self.anchor_x
-        new.anchor_y = self.anchor_y
-        new.font = self.font
-        new.bold = self.bold
-        new.italic = self.italic
-        new.physical = self.physical
-        return new
-
-    def draw(self, camera, ctx):
-        # Do nothing if size less than 1.
-        if self.size < 1:
-            return
-
-        view = camera.view
-
-        # Compute literal text to draw
-        textlist = []
-        for item in self.textlist:
-            textlist.append(str(item))
-
-        text = "".join(textlist)
-
-        # If the text is physical, position it in the complex plane,
-        # else treat position as window pixel coordinates.
-        if self.physical:
-            x,y = morpho.anim.screenCoords(self.pos, view, ctx)
-        else:
-            x,y = self.pos.real, self.pos.imag
-
-        ctx.select_font_face(
-            self.font,
-            cr.FONT_SLANT_ITALIC if self.italic else cr.FONT_SLANT_NORMAL,
-            cr.FONT_WEIGHT_BOLD if self.bold else cr.FONT_WEIGHT_NORMAL
-            )
-        ctx.set_font_size(self.size)
-        ctx.set_source_rgba(*self.color, self.alpha)
-
-        # Compute alignment parameters
-        anchor_x = (self.anchor_x + 1)/2
-        anchor_y = (self.anchor_y + 1)/2
-        xDummy, yDummy, textWidth, textHeight, dx, dy = ctx.text_extents(text)
-
-        # Check if transformation matrix is too close to singular.
-        # Specifically, is the area covered by the transformed text
-        # smaller than a single pixel?
-        if abs(np.linalg.det(self.transform)*textWidth*textHeight) < 1:
-            return
-
-        ctx.save()
-
-        # ctx.translate(x,-y)
-        # ctx.translate(0, 2*y)
-        ctx.translate(x,y)
-
-        # Apply transformation matrix if necessary
-        if not np.array_equal(self.transform, np.identity(2)):
-            # Define cairo matrix
-            xx, xy, yx, yy = self.transform.flatten()
-            mat = cairo.Matrix(xx, yx, xy, yy)
-
-            # Apply to context
-            ctx.transform(mat)
-
-        # Handle alignment
-        ctx.translate(-anchor_x*textWidth, -anchor_y*textHeight)
-
-        ctx.scale(1,-1)
-
-        # ctx.move_to(x-anchor_x*textWidth, y+anchor_y*textHeight)
-        ctx.move_to(0,0)
-
-        ctx.show_text(text)
-        ctx.restore()
-        ctx.new_path()
-
-    ### TWEEN METHODS ###
-
-    @morpho.TweenMethod
-    def tweenLinear(self, other, t):
-        # Tween all tweenables except the textlist
-        txt = morpho.Figure.tweenLinear(self, other, t)
-        # Don't tween the position if it is not physical
-        if not self.physical:
-            txt.pos = self.pos
-
-        # Now handle the textlist
-        for i in range(len(txt.textlist)):
-            item = txt.textlist[i]
-            if type(item) is not Number: continue
-
-            self_Number = self.textlist[i]
-            other_Number = other.textlist[i]
-
-            txt.textlist[i] = self_Number.defaultTween(
-                self_Number, other_Number, t)
-
-        return txt
-
-    @morpho.TweenMethod
-    def tweenSpiral(self, other, t):
-        # Tween all tweenables except the textlist
-        txt = morpho.Figure.tweenSpiral(self, other, t)
-        # Don't tween the position if it is not physical
-        if not self.physical:
-            txt.pos = self.pos
-
-        # Now handle the textlist
-        for i in range(len(txt.textlist)):
-            item = txt.textlist[i]
-            if type(item) is not Number: continue
-
-            self_Number = self.textlist[i]
-            other_Number = other.textlist[i]
-
-            txt.textlist[i] = self_Number.defaultTween(
-                self_Number, other_Number, t)
-
-        return txt
-
-    # @morpho.TweenMethod
-    # def tweenLinearZoom(self, other, t):
-    #     # Tween all tweenables except the textlist
-    #     txt = morpho.Figure.tweenLinear(self, other, t)
-    #     # Don't tween the position if it is not physical
-    #     if not self.physical:
-    #         txt.pos = self.pos
-
-    #     # Now handle the textlist
-    #     for i in range(len(txt.textlist)):
-    #         item = txt.textlist[i]
-    #         if type(item) is not Number: continue
-
-    #         a = self.textlist[i].number
-    #         b = other.textlist[i].number
-    #         item.number = a*(b/a)**t
-
-    #     return txt
-
-
-# 3D version of the Text class.
-#
-# TWEENABLES that are not shared with Image
-# orient = Orientation of text relative to text position (3x3 np.array).
-#          Only used if "orientable" attribute is set to True.
-#          Default: np.eye(3) meaning text is oriented flat on xy-plane facing
-#          in the positive z direction.
-#
-# OTHER ATTRIBUTES
-# orientable = Boolean specifying whether text should be orientable in 3D space,
-#              or just behave like a label always facing the camera. Default: False
-class SpaceText(Text):
-    def __init__(self, text=None, pos=None,
-        size=64, font=None,
-        bold=False, italic=False,
-        anchor_x=0, anchor_y=0,
-        color=(1,1,1), alpha=1,
-        background=(1,1,1), backAlpha=0, backPad=0,
-        *, align=None):
-
-        if isinstance(text, Text):
-            # Copy over the state of the text figure
-            super().__init__()
-            self._state = text.copy()._state
-            # Copy non-tweenable attributes
-            self.text = text.text
-            self.font = text.font
-            self.bold = text.bold
-            self.italic = text.italic
-            self._updateSettings(text)
-
-            pos = text.pos
-        else:
-            super().__init__(text, 0,
-                size, font,
-                bold, italic,
-                anchor_x, anchor_y,
-                color[:], alpha,
-                background, backAlpha, backPad,
-                align=align
-                )
-
-            if pos is None:
-                pos = np.zeros(3)
-
-        # Redefine pos tweenable to be 3D.
-        _pos = morpho.Tweenable("_pos", morpho.matrix.array(pos), tags=["nparray", "fimage"])
-        self._state.pop("pos")
-        self._state["_pos"] = _pos
-        _orient = morpho.Tweenable("_orient", np.identity(3), tags=["nparray", "orient"])
-        self._state["_orient"] = _orient
-
-        self.orientable = False
-
-        # # Redefine pos tweenable to be 3D.
-        # # Change the "pos" tweenable's "complex" tag to "nparray"
-        # tags = self._state["pos"].tags
-        # tags.remove("complex")
-        # tags.add("nparray")
-        # tags.add("fimage")
-
-        # self.pos = pos
-
-    @property
-    def pos(self):
-        return self._pos
-
-    @pos.setter
-    def pos(self, value):
-        self._pos = morpho.matrix.array(value)
-
-    @property
-    def orient(self):
-        return self._orient
-
-    @orient.setter
-    def orient(self, value):
-        self._orient = morpho.matrix.array(value)
-
-    def copy(self):
-        new = super().copy()
-        new.orientable = self.orientable
-        return new
-
-<<<<<<< HEAD
-    def box(self, view, ctx, pad=0):
-        raise NotImplementedError
-=======
-    def toText(self):
-        txt = Text()
-        txt._state.update(self.copy()._state)
-        del txt._state["_pos"]
-        del txt._state["_orient"]
-        txt.pos = complex(*self._pos[:2].tolist())
-
-        txt.text = self.text
-        txt.font = self.font
-        txt.bold = self.bold
-        txt.italic = self.italic
-        txt._updateSettings(self)
-
-        return txt
->>>>>>> 6b20efb0
-
-
-    def primitives(self, camera): # orient=np.identity(3), focus=np.zeros(3)):
-        if self.alpha == 0:
-            return []
-
-        orient = camera.orient
-        focus = camera.focus
-
-        if np.allclose(focus, 0):
-            pos3d = orient @ self.pos
-        else:
-            pos3d = orient @ (self.pos - focus) + focus
-
-        txt = Text()
-        txt.text = self.text
-        txt.pos = (pos3d[0] + 1j*pos3d[1]).tolist()
-        txt.zdepth = pos3d[2]
-        txt.size = self.size
-        txt.transform = self.transform
-        if self.orientable:
-            txt.transform = (orient @ self.orient)[:2,:2] @ txt.transform
-        txt.color = self.color
-        txt.alpha = self.alpha
-        txt.background = self.background
-        txt.backAlpha = self.backAlpha
-        txt.backPad = self.backPad
-        txt.rotation = self.rotation
-        txt.anchor_x = self.anchor_x
-        txt.anchor_y = self.anchor_y
-
-        txt.prescale_x = self.prescale_x
-        txt.prescale_y = self.prescale_y
-
-        txt.font = self.font
-        txt.bold = self.bold
-        txt.italic = self.italic
-
-        return [txt]
-
-
-    def draw(self, camera, ctx): #, orient=np.identity(3), focus=np.zeros(3)):
-        primlist = self.primitives(camera)
-        if len(primlist) == 0:
-            return
-        txt = primlist[0]
-        txt.draw(camera, ctx)
-
-Spacetext = SpaceText  # Synonym
-
-# Multi version of the SpaceText class.
-# See "SpaceText" and "MultiText" for more info.
-class SpaceMultiText(MultiText):
-    def __init__(self, text="", *args, **kwargs):
-        if isinstance(text, str):
-            textlist = [SpaceText(text, *args, **kwargs)]
-        elif isinstance(text, list) or isinstance(text, tuple):
-            textlist = [(SpaceText(item, *args, **kwargs) if isinstance(item, str) else item) for item in text]
-        else:
-            textlist = [SpaceText(text, *args, **kwargs)]
-
-        # Create frame figure
-        super().__init__(textlist)
-
-    def primitives(self, camera):
-        primlist = []
-        for fig in self.figures:
-            primlist.extend(fig.primitives(camera))
-
-        return primlist
-
-    def draw(self, camera, ctx):
-        for fig in self.primitives(camera):
-            fig.draw(camera, ctx)
-
-SpaceMultitext = Spacemultitext = SpaceMultiText  # Synonyms
-
-
-# Non-drawable figure that contains numerical data and tools for
-# displaying it.
-#
-# TWEENABLES
-# number = Internal number (real number). Default: 0.0
-#
-# OTHER ATTRIBUTES
-# decimal = When displaying, to what decimal point should it round?
-#           Default: 0 (round to nearest integer)
-# leftDigits = Minimum number of digits to display left of the
-#              decimal point. Prefixes zeros if necessary.
-#              Default: 0 (no extra zeros are prefixed)
-# rightDigits = Maximum number of digits to display right of the
-#               decimal point. Appends zeros if necessary.
-#               Default: 0 (no extra zeros are appended)
-# truncate = Boolean indicating whether to truncate at the decimal value
-#            instead of rounding. Default: False (round, don't truncate)
-class Number(morpho.Figure):
-    def __init__(self, number=0.0, decimal=0, leftDigits=0, rightDigits=0, truncate=False):
-        morpho.Figure.__init__(self)
-
-        number = morpho.Tweenable("number", number, tags=["scalar"])
-        self.update([number])
-
-        self.decimal = decimal
-        self.leftDigits = leftDigits
-        self.rightDigits = rightDigits
-        self.truncate = truncate
-
-    def copy(self):
-        new = morpho.Figure.copy(self)
-
-        new.decimal = self.decimal
-        new.leftDigits = self.leftDigits
-        new.rightDigits = self.rightDigits
-        return new
-
-    def __str__(self):
-        if self.truncate:
-            num = truncate(self.number, self.decimal)
-        else:
-            num = round(self.number, self.decimal)
-        # Special case num is an integer AND we're not to display
-        # any trailing zeros.
-        if num == int(num) and self.rightDigits == 0:
-            string = str(int(num))
-            string = "0"*(self.leftDigits - len(string)) + string
-            return string
-        num = float(num)
-        string = str(abs(num))
-        numLeftDigits = string.find(".")
-        numRightDigits = len(string) - numLeftDigits - 1
-        string = "0"*(self.leftDigits - numLeftDigits) + string \
-               + "0"*(self.rightDigits - numRightDigits)
-
-        if num < 0: string = "-" + string
-
-        return string
-
-    ### TWEEN METHODS ###
-
-    # @morpho.TweenMethod
-    # def tweenLinear(self, other, t):
-    #     Num = self.copy()
-    #     Num.number = morpho.numTween(self.number, other.number, t)
-    #     return Num
-
-    @morpho.TweenMethod
-    def tweenZoom(self, other, t):
-        # This tween method requires both numbers to be positive.
-        # If not, default to the Instant tween method.
-        if not(self.number > 0 and other.number > 0):
-            return self.copy()
-
-        Num = self.copy()
-        a = self.number
-        b = other.number
-        Num.number = a*(b/a)**t
-
-        return Num
-
-# Formats a number according to the parameters described in
-# the Number class. See Number for more info.
-# This function essentially creates a Number object then
-# returns its string form.
-def formatNumber(*args, **kwargs):
-    num = Number(*args, **kwargs)
-    return str(num)
-
-
-### GROUPS AND PARAGRAPHS ###
-
-class FancyMultiText(MultiText):
-    _manuallyJump = True
-
-    def __init__(self, text="", *args, **kwargs):
-
-        if isinstance(text, MultiText):
-            text = text.figures
-
-        super().__init__(text, *args, **kwargs)
-
-        self.Tweenable("pos", 0, tags=["complex", "position"])
-        self.Tweenable("anchor_x", 0, tags=["scalar"])
-        self.Tweenable("anchor_y", 0, tags=["scalar"])
-        self.Tweenable("alpha", 1, tags=["scalar"])
-
-    @property
-    def align(self):
-        return (self.anchor_x, self.anchor_y)
-
-    @align.setter
-    def align(self, value):
-        self.anchor_x, self.anchor_y = value
-
-    # Returns the physical bounding box of the entire text group as
-    # [xmin, xmax, ymin, ymax]
-    def totalBox(self, view, ctx, pad=0):
-        boxes = [fig.box(view, ctx, pad) for fig in self.figures]
-        left = min(box[0] for box in boxes)
-        right = max(box[1] for box in boxes)
-        bottom = min(box[2] for box in boxes)
-        top = max(box[3] for box in boxes)
-
-        return [left, right, bottom, top]
-
-    # Returns the center of the text group's bounding box.
-    def totalCenter(self, view, ctx):
-        box = self.totalBox(view, ctx)
-        return mean(box[:2]) + 1j*mean(box[2:])
-
-    # Moves the text group so that its total center is at the origin.
-    # This makes it so the alignment respects the `pos` attribute.
-    def recenter(self, view, ctx):
-        center = self.totalCenter(view, ctx)
-        for fig in self.figures:
-            fig.pos -= center
-
-    def makeFrame(self, camera, ctx):
-        boxes = [fig.box(camera, ctx) for fig in self.figures]
-
-        left = min(box[0] for box in boxes)
-        right = max(box[1] for box in boxes)
-        bottom = min(box[2] for box in boxes)
-        top = max(box[3] for box in boxes)
-
-        width = right - left
-        height = top - bottom
-
-        # Calculate translation
-        dx = self.pos.real - morpho.lerp(-width/2, width/2, self.anchor_x, start=-1, end=1)
-        dy = self.pos.imag - morpho.lerp(-height/2, height/2, self.anchor_y, start=-1, end=1)
-        dz = dx + 1j*dy
-
-        # Apply translations
-        figs = []
-        for fig in self.figures:
-            fig = fig.copy()
-            fig.pos += dz
-            fig.alpha *= self.alpha
-            figs.append(fig)
-
-        return MultiText(figs)
-
-    def draw(self, camera, ctx):
-        self.makeFrame(camera, ctx).draw(camera, ctx)
-
-    ### TWEEN METHODS ###
-    @morpho.TweenMethod
-    def tweenLinear(self, other, t):
-        tw = super().tweenLinear(other, t)
-        tw = morpho.Figure.tweenLinear(tw, other, t, ignore="figures")
-        return tw
-
-    @morpho.TweenMethod
-    def tweenSpiral(self, other, t):
-        tw = super().tweenSpiral(other, t)
-        tw = morpho.Figure.tweenSpiral(tw, other, t, ignore="figures")
-        return tw
-
-    @classmethod
-    def tweenPivot(cls, angle=tau/2):
-        twMethod1 = Multi(Text.tweenPivot(angle),
-            reverseMethod=Text.tweenPivot(-angle)
-            )
-        def pivot(self, other, t):
-            tw = twMethod1(self, other, t)
-            tw = morpho.Figure.tweenPivot(angle, ignore="figures")(tw, other, t)
-            return tw
-
-        return pivot
-
-class SpaceFancyMultiText(FancyMultiText):
-    def __init__(self, text="", *args, **kwargs):
-        super().__init__(text, *args, **kwargs)
-
-        # Redefine pos tweenable to be 3D.
-        self.Tweenable("_pos", morpho.matrix.array(0), tags=["nparray", "fimage"])
-        self._state.pop("pos")
-        self.Tweenable("_orient", np.identity(3), tags=["nparray", "orient"])
-
-    @property
-    def pos(self):
-        return self._pos
-
-    @pos.setter
-    def pos(self, value):
-        self._pos = morpho.matrix.array(value)
-
-    @property
-    def orient(self):
-        return self._orient
-
-    @orient.setter
-    def orient(self, value):
-        self._orient = morpho.matrix.array(value)
-
-    # Returns the center of the text group's bounding box.
-    def totalCenter(self, view, ctx):
-        box = self.totalBox(view, ctx)
-        return mean(box[:2]) + 1j*mean(box[2:])
-
-    # Moves the text group so that its total center is at the origin.
-    # This makes it so the alignment respects the `pos` attribute.
-    def recenter(self, view, ctx):
-        center = self.totalCenter(view, ctx)
-        for fig in self.figures:
-            fig.pos -= center
-
-    def makeFrame(self, camera, ctx):
-        boxes = [fig.box(camera, ctx) for fig in self.figures]
-
-        left = min(box[0] for box in boxes)
-        right = max(box[1] for box in boxes)
-        bottom = min(box[2] for box in boxes)
-        top = max(box[3] for box in boxes)
-
-        width = right - left
-        height = top - bottom
-
-        # Calculate translation
-        dx = self.pos.real - morpho.lerp(-width/2, width/2, self.anchor_x, start=-1, end=1)
-        dy = self.pos.imag - morpho.lerp(-height/2, height/2, self.anchor_y, start=-1, end=1)
-        dz = dx + 1j*dy
-
-        # Apply translations
-        figs = []
-        for fig in self.figures:
-            fig = fig.copy()
-            fig.pos += dz
-            fig.alpha *= self.alpha
-            figs.append(fig)
-
-        return SpaceMultiText(figs)
-
-
-# Takes a collection of Text figures and returns a MultiText figure
-# that concatenates all the individual Text figures.
-# This is basically a cheap and dirty way to implement something like
-# a variable-style Text figure.
-#
-# NOTE: This function makes copies of the individual Text figures
-# to construct the MultiText figure. The originals are not affected.
-#
-# INPUTS
-# textfigs = List/tuple of Text figures
-# view = viewbox of the layer this group will be in
-# windowShape = Tuple denoting pixel dimensions of the animation window
-#               (pixel width, pixel height)
-# pos = Position of the text group (complex number). Default: 0
-# anchor_x = Overall horizontal alignment parameter.
-#            -1 = left-aligned, 0 = center-aligned, 1 = right-aligned.
-#            Default: 0 (center-aligned)
-# anchor_y = Overall vertical alignment parameter.
-#            -1 = bottom-aligned, 0 = center-aligned, 1 = top-aligned.
-#            Default: 0 (center-aligned)
-# alpha = Overall opacity of group. Default: 1 (opaque)
-# gap = Pixel separation between adjacent text figures.
-#       Default: 0 pixels
-def group(textfigs, view, windowShape,
-    pos=0, anchor_x=0, anchor_y=0, alpha=1, gap=0,
-    *, align=None, orient=None):
-    # FUTURE: Perhaps allow for multi-line concatenations so something
-    # like a Paragraph figure can be implemented.
-
-    widths = []
-    heights = []
-
-    # Convert gap to physical units
-    gap = morpho.physicalWidth(gap, view, windowShape)
-
-    # Handle case that Frame figure is given
-    if isinstance(textfigs, morpho.Frame):
-        textfigs = textfigs.figures
-
-    # Boolean indicating whether we're using SpaceText figures
-    spacemode = isinstance(textfigs[0], SpaceText)
-    # Error check for orient usage on non-SpaceText figures
-    if not spacemode and orient is not None:
-        raise TypeError("Cannot use `orient` on non-SpaceText figure")
-
-    # Set unit vectors depending on 2D or 3D case
-    if spacemode:
-        xdir = ihat
-        ydir = jhat
-        # Set default orient
-        if orient is None:
-            orient = np.eye(3)
-        pos = morpho.array(pos)
-    else:
-        xdir = 1
-        ydir = 1j
-
-    # Override anchors if given align optional kwarg
-    if align is not None:
-        anchor_x, anchor_y = align
-
-    # Record the widths and heights of all text figures
-    totalWidth = 0
-    for fig in textfigs:
-
-        # Check if the figure is NOT a Text figure
-        if not isinstance(fig, Text):
-            raise TypeError("At least one figure in the list is NOT an instance of the Text class.")
-        # Check for non-identity transformations. For now,
-        # group() only works on text figures that have not been
-        # transformed using a transformation attribute such as
-        # rotation, prescale_x, prescale_y, or transform.
-        if fig.rotation != 0 or fig.prescale_x != 1 \
-            or fig.prescale_y != 1 or not np.array_equal(fig._transform, I2):
-
-            raise ValueError("At least one text figure has a non-identity transformation attribute.")
-
-        width, height = fig.dimensions(view, windowShape)
-        widths.append(width)
-        heights.append(height)
-        totalWidth += width
-
-    totalWidth += gap*(len(textfigs)-1)
-    totalHeight = max(heights)
-    totalxRadius = totalWidth/2
-    totalyRadius = totalHeight/2
-    curpos = pos-xdir*totalxRadius*(anchor_x+1) - ydir*totalyRadius*(anchor_y+1)
-
-    for n, fig in enumerate(textfigs):
-        # Make a copy of fig so to not affect the original
-        fig = fig.copy()
-        textfigs[n] = fig
-
-        width = widths[n]
-        height = heights[n]
-        fig.pos = curpos + xdir*(fig.anchor_x+1)*width/2 + ydir*(fig.anchor_y+1)*height/2
-        fig.alpha *= alpha
-        curpos += xdir*(width + gap)
-
-    return FancyMultiText(textfigs)
-
-def conformText(textarray):
-    # Handle nonstandard values for textarray
-    try:
-        textarray[0]
-    except TypeError:
-        textarray = [[textarray]]
-    except IndexError:
-        raise IndexError("Empty `textarray` was given.")
-
-    try:
-        textarray[0][0]
-    except TypeError:
-        textarray = [textarray]
-    except IndexError:
-        raise IndexError("Empty sublist in `textarray`.")
-
-    return textarray
-
-def paragraph(textarray, view, windowShape,
-    pos=0, anchor_x=0, anchor_y=0, alpha=1, xgap=0, ygap=0,
-    *, flush=0, align=None, orient=None):
-
-    # Handle case that Frame figure is given
-    if isinstance(textarray, morpho.Frame):
-        textarray = textarray.figures
-
-    if textarray is None:
-        textarray = [[Text("")]]
-    else:
-        textarray = conformText(textarray)
-
-    # Boolean indicating whether we're using SpaceText figures
-    spacemode = isinstance(textarray[0][0], SpaceText)
-    # Error check for orient usage on non-SpaceText figures
-    if not spacemode and orient is not None:
-        raise TypeError("Cannot use `orient` on non-SpaceText figure")
-
-    # Set unit vectors depending on 2D or 3D case
-    if spacemode:
-        xdir = ihat
-        ydir = jhat
-        # Set default orient
-        if orient is None:
-            orient = np.eye(3)
-        pos = morpho.array(pos)
-    else:
-        xdir = 1
-        ydir = 1j
-
-    # Rename xgaps to emphasize its a pixel value
-    xgap_pixels = xgap
-    del xgap
-
-    # Convert gaps to physical units
-    xgap = morpho.physicalWidth(xgap_pixels, view, windowShape)
-    ygap = morpho.physicalHeight(ygap, view, windowShape)
-
-    # Apply align parameter if given
-    if align is not None:
-        anchor_x, anchor_y = align
-
-    # Calculate y-positions of all rows
-    yPositions = [0]
-    rowDims = []
-    for i, row in enumerate(textarray[:-1]):
-        dims = [fig.dimensions(view, windowShape) for fig in row]
-        rowDims.append(dims)
-        rowHeight = max(dim[1] for dim in dims)
-        yPositions.append(yPositions[-1]-ygap-rowHeight)
-    adjust = -mean([yPositions[0], yPositions[-1]])
-    yPositions = [y+adjust for y in yPositions]
-    # Append final row of dimensions (we'll need it later)
-    rowDims.append([fig.dimensions(view, windowShape) for fig in textarray[-1]])
-
-    # Create rows
-    rows = []
-    for i, row in enumerate(textarray):
-        rowWidth = sum(dim[0] for dim in rowDims[i]) + (len(row)-1)*xgap
-        rowPosition = -xdir*morpho.lerp(-rowWidth/2, rowWidth/2, flush, start=-1, end=1) + ydir*yPositions[i]
-        row = group(row, view, windowShape, pos=rowPosition, gap=xgap_pixels)
-        rows.append(row)
-
-    # Pool all the rows into a single FancyMultiText figure
-    figs = []
-    for row in rows:
-        figs.extend(row.figures)
-    parag = FancyMultiText(figs)
-    parag.pos = pos
-    parag.anchor_x = anchor_x
-    parag.anchor_y = anchor_y
-    parag.alpha = alpha
-    parag.recenter(view, windowShape)
-
-    return parag
-
-
-# class TextGroup(MultiText):
-#     def __init__(self, textarray=None, pos=0, anchor_x=0, anchor_y=0, alpha=1,
-#         xgap=0, ygap=0):
-
-#         if textarray is None:
-#             textarray = [[Text("")]]
-#         else:
-#             textarray = self.conformText(textarray)
-
-#         # Create generic MultiText figure
-#         super().__init__()
-
-#         self.Tweenable("pos", pos, tags=["complex", "position"])
-#         self.Tweenable("anchor_x", anchor_x, tags=["scalar"])
-#         self.Tweenable("anchor_y", anchor_y, tags=["scalar"])
-#         self.Tweenable("alpha", alpha, tags=["scalar"])
-#         self.Tweenable("xgap", xgap, tags=["scalar"])
-#         self.Tweenable("ygap", ygap, tags=["scalar"])
-
-#         # Non-tweenable attributes
-#         self.textarray = textarray
-
-#     def copy(self):
-#         new = super().copy()
-
-#         # Make deep copy of textarray
-#         new.textarray = list(self.textarray)  # Copy outer list
-#         for i, subarray in enumerate(new.textarray):
-#             subarray = list(subarray)  # Copy inner list
-#             # Replace each item with a copy
-#             for j, fig in enumerate(subarray):
-#                 subarray[j] = fig.copy()
-
-#         return new
-
-#     @property
-#     def align(self):
-#         return (self.anchor_x, self.anchor_y)
-
-#     @align.setter
-#     def align(self, value):
-#         self.anchor_x, self.anchor_y = value
-
-#     @staticmethod
-#     def conformText(textarray):
-#         # Handle nonstandard values for textarray
-#         try:
-#             textarray[0]
-#         except TypeError:
-#             textarray = [[textarray]]
-#         except IndexError:
-#             raise IndexError("Empty `textarray` was given.")
-
-#         try:
-#             textarray[0][0]
-#         except TypeError:
-#             textarray = [textarray]
-#         except IndexError:
-#             raise IndexError("Empty sublist in `textarray`.")
-
-#         return textarray
-
+
+import morpholib as morpho
+import morpholib.anim, morpholib.grid
+from morpholib.tools.basics import *
+
+import cairo
+cr = cairo
+
+import numpy as np
+
+# Setup a dummy context for use in computing certain text values
+# outside of draw time (e.g. width and height)
+mation = morpho.Animation()
+mation.setupContext()
+ctx0 = mation.context
+del mation
+
+# Default font. If set to a font's name, this font
+# will be used as the default font for the Text class
+# and its derivatives.
+defaultFont = "Times New Roman"
+
+### CLASSES ###
+
+'''
+anchor_x and anchor_y should be interpreted as defining where the
+origin for the text is. (0,0) corresponds to centered,
+(1,1) corresponds to the upper-right corner,
+(-1, -1) corresponds to the lower-left corner.
+'''
+
+I2 = np.identity(2)
+
+# Basic text figure. Displays uniformly formatted text on screen.
+#
+# TWEENABLES
+# pos = Position of text (complex number). Default: 0
+# size = Text size (in pixels? Not totally sure). Default: 64
+# anchor_x = Horizontal alignment parameter.
+#            -1 = left-aligned, 0 = center-aligned, 1 = right-aligned.
+#            Default: 0 (center-aligned)
+# anchor_y = Vertical alignment parameter.
+#            -1 = bottom-aligned, 0 = center-aligned, 1 = top-aligned.
+#            Default: 0 (center-aligned)
+# color = Text color (RGB list). Default: (1,1,1) (white)
+# alpha = Opacity. Default: 1 (opaque)
+# background = Background box color. Default: [1,1,1] (white)
+# backAlpha = Background box opacity. Default: 0 (transparent)
+# backPad = Background box padding (physical units). Default: 0
+# rotation = Rotation in radians. Default: 0
+# prescale_x, prescale_y = Scale factors applied to the text
+#             BEFORE the rotation tweenable is applied.
+#             Mainly for internal use.
+#
+# OTHER ATTRIBUTES
+# text = Text to display (string). Default: "" (empty string)
+# font = Font to use. Default: "Times New Roman"
+# bold = Boolean indicating whether to bold. Default: False
+# italic = Boolean indicating whether to use italics. Default: False
+class Text(morpho.Figure):
+    def __init__(self, text="", pos=complex(0),
+        size=64, font=None,
+        bold=False, italic=False,
+        anchor_x=0, anchor_y=0,
+        color=(1,1,1), alpha=1,
+        background=(1,1,1), backAlpha=0, backPad=0,
+        *, align=None):
+
+        super().__init__()
+
+        # Handle Text figure derivative inputs for text.
+        # Just extract the "text" attribute.
+        if isinstance(text, Text) or isinstance(text, MultiText) \
+            or isinstance(text, SpaceMultiText):
+            text = text.text
+
+        if type(color) is tuple:
+            color = list(color)
+        elif type(color) is not list:
+            raise TypeError("Unsupported color input")
+
+        # Take last three coords of color.
+        color = list(color[:3])
+
+        # Tack on zeros if len(color) < 4
+        if len(color) < 3:
+            color.extend([0]*(4-len(color)))
+
+        # Turn position into complex
+        if type(pos) in (list, tuple):
+            pos = pos[0] + 1j*pos[1]
+
+        # Update anchor_x, anchor_y based on align parameter if given
+        if align is not None:
+            anchor_x, anchor_y = align
+
+        # Create tweenables
+        pos = morpho.Tweenable("pos", pos, tags=["complex"])
+        size = morpho.Tweenable("size", size, tags=["size"])
+        anchor_x = morpho.Tweenable("anchor_x", anchor_x, tags=["scalar"])
+        anchor_y = morpho.Tweenable("anchor_y", anchor_y, tags=["scalar"])
+        _transform = morpho.Tweenable("_transform", np.identity(2), tags=["nparray"])
+        color = morpho.Tweenable("color", color, tags=["color"])
+        alpha = morpho.Tweenable("alpha", alpha, tags=["scalar"])
+        background = morpho.Tweenable("background", background, tags=["color"])
+        backAlpha = morpho.Tweenable("backAlpha", backAlpha, tags=["scalar"])
+        backPad = morpho.Tweenable("backPad", backPad, tags=["scalar"])
+        # CCW rotation in radians
+        rotation = morpho.Tweenable("rotation", 0, tags=["scalar"])
+
+        # These are the pre-transformation scale factors. These get
+        # applied to the text BEFORE rotation and transform do.
+        # This is mainly for use in the Multi decorator, so that
+        # tweening between two texts with differing rotation parameters
+        # works correctly.
+        prescale_x = morpho.Tweenable("prescale_x", 1, tags=["scalar"])
+        prescale_y = morpho.Tweenable("prescale_y", 1, tags=["scalar"])
+
+        self.update([pos, size, anchor_x, anchor_y, _transform,
+            color, alpha, background, backAlpha, backPad, rotation,
+            prescale_x, prescale_y])
+
+        # Other attributes
+        self.text = text
+        self.font = font if font is not None else defaultFont
+        self.bold = bold
+        self.italic = italic
+
+    @property
+    def transform(self):
+        return self._transform
+
+    @transform.setter
+    def transform(self, value):
+        self._transform = morpho.matrix.array(value)
+
+    @property
+    def align(self):
+        return (self.anchor_x, self.anchor_y)
+
+    @align.setter
+    def align(self, value):
+        self.anchor_x, self.anchor_y = value
+
+
+    def copy(self):
+        # Do a standard figure copy first
+        # new = morpho.Figure.copy(self)
+        new = super().copy()
+
+        # Copy the non-tweenable attributes
+        new.text = self.text
+        new.font = self.font
+        new.bold = self.bold
+        new.italic = self.italic
+
+        return new
+
+    # Returns the dimensions (in pixels) of the text as a pair
+    # (textwidth, textheight).
+    # Note: This ignores the transform attribute.
+    def pixelDimensions(self):
+        ctx0.select_font_face(
+            self.font,
+            cr.FONT_SLANT_ITALIC if self.italic else cr.FONT_SLANT_NORMAL,
+            cr.FONT_WEIGHT_BOLD if self.bold else cr.FONT_WEIGHT_NORMAL
+            )
+        ctx0.set_font_size(self.size)
+        ctx0.set_source_rgba(*self.color, self.alpha)
+
+        # Compute alignment parameters
+        anchor_x = (self.anchor_x + 1)/2
+        anchor_y = (self.anchor_y + 1)/2
+        xDummy, yDummy, textWidth, textHeight, dx, dy = ctx0.text_extents(self.text)
+
+        return (textWidth, textHeight)
+
+    # Given viewbox and cairo context (or windowShape tuple),
+    # returns tuple (width, height) representing the text's physical
+    # width and height.
+    # Note this ignores the "transform" tweenable.
+    def dimensions(self, view, ctx):
+        if isinstance(view, morpho.anim.Camera):
+            view = view.view
+
+        WIDTH, HEIGHT = self.pixelDimensions()
+        width = morpho.physicalWidth(WIDTH, view, ctx)
+        height = morpho.physicalHeight(HEIGHT, view, ctx)
+
+        return (width, height)
+
+    # Returns bounding box of the text in physical units.
+    # Mainly of use internally to draw the background box.
+    # Note: Ignores rotation and prescale factors.
+    def box(self, view, ctx, pad=0):
+        width, height = self.dimensions(view, ctx)
+        # Modify by prescale factors
+        width *= self.prescale_x
+        height *= self.prescale_y
+        align_x, align_y = self.anchor_x, self.anchor_y
+        a = self.pos.real - width/2*(align_x + 1)
+        b = a + width
+        c = self.pos.imag - height/2*(align_y + 1)
+        d = c + height
+
+        return [a-pad, b+pad, c-pad, d+pad]
+
+    # Same as box(), but the coordinates are relative to
+    # the text's position.
+    def relbox(self, view, ctx, pad=0):
+        width, height = self.dimensions(view, ctx)
+        # Modify by prescale factors
+        width *= self.prescale_x
+        height *= self.prescale_y
+        align_x, align_y = self.anchor_x, self.anchor_y
+        a = -width/2*(align_x + 1)
+        b = a + width
+        c = -height/2*(align_y + 1)
+        d = c + height
+
+        return [a-pad, b+pad, c-pad, d+pad]
+
+    # Returns the four corners of the text's bounding box
+    # plus any optional padding. The sequence of the corners is
+    # NW, SW, SE, NE.
+    def corners(self, view, ctx, pad=0):
+        a,b,c,d = self.box(view, ctx, pad)
+
+        NW = a + d*1j
+        SW = a + c*1j
+        SE = b + c*1j
+        NE = b + d*1j
+
+        return [NW,SW,SE,NE]
+
+    # Same as corners(), but the coordinates are relative to wherever
+    # the text's physical position is.
+    def relcorners(self, view, ctx, pad=0):
+        a,b,c,d = self.relbox(view, ctx, pad)
+
+        NW = a + d*1j
+        SW = a + c*1j
+        SE = b + c*1j
+        NE = b + d*1j
+
+        return [NW,SW,SE,NE]
+
+    # Returns the visual centerpoint of the text, ignoring
+    # the transformation attributes.
+    def center(self, view, ctx):
+        return mean(self.corners(view, ctx))
+
+
+    # Returns the width of the text in pixels.
+    def pixelWidth(self):
+        return self.pixelDimensions()[0]
+
+    # Returns the height of the text in pixels.
+    def pixelHeight(self):
+        return self.pixelDimensions()[1]
+
+    # Returns the physical width of the text.
+    # Same as mytext.dimensions(view, ctx)[0]
+    def width(self, view, ctx):
+        return self.dimensions(view, ctx)[0]
+
+    # Returns the physical height of the text.
+    # Same as mytext.dimensions(view, ctx)[1]
+    def height(self, view, ctx):
+        return self.dimensions(view, ctx)[1]
+
+    def draw(self, camera, ctx):
+        # Do nothing if size less than 1.
+        if self.size < 1:
+            return
+
+        view = camera.view
+
+        x,y = morpho.anim.screenCoords(self.pos, view, ctx)
+
+        ctx.select_font_face(
+            self.font,
+            cr.FONT_SLANT_ITALIC if self.italic else cr.FONT_SLANT_NORMAL,
+            cr.FONT_WEIGHT_BOLD if self.bold else cr.FONT_WEIGHT_NORMAL
+            )
+        ctx.set_font_size(self.size)
+        ctx.set_source_rgba(*self.color, self.alpha)
+
+        # Compute alignment parameters
+        anchor_x = (self.anchor_x + 1)/2
+        anchor_y = (self.anchor_y + 1)/2
+        xDummy, yDummy, textWidth, textHeight, dx, dy = ctx.text_extents(self.text)
+
+        # # Check if transformation matrix is too close to singular.
+        # # Specifically, is the area covered by the transformed text
+        # # smaller than a single pixel?
+        # if abs(np.linalg.det(self.transform)*textWidth*textHeight) < 1:
+        #     return
+
+        # Check if the text has been distorted too thin.
+        # Specifically, is the thinnest height of the parallelogram
+        # it spans less then a pixel? If so, don't draw!
+        mat = self.transform.copy()
+        mat[:,0] *= textWidth*self.prescale_x
+        mat[:,1] *= textHeight*self.prescale_y
+        if morpho.matrix.thinHeight2x2(mat) < 1:
+            return
+
+        if self.backAlpha > 0:
+            # Construct background rectangle and draw it
+            box = self.relbox(view, ctx, pad=self.backPad)
+            rect = morpho.grid.rect(box)
+            rect.origin = self.pos
+            rect.width = 0
+            rect.fill = self.background
+            rect.alpha = self.backAlpha*self.alpha
+            rect.rotation = self.rotation
+            rect.transform = self.transform
+            rect.draw(camera, ctx)
+
+        ctx.save()
+
+        # ctx.translate(x,-y)
+        # ctx.translate(0, 2*y)
+        ctx.translate(x,y)
+
+        # Apply transformation matrix if necessary
+        if not np.array_equal(self.transform, np.identity(2)):
+            # Define cairo matrix
+            xx, xy, yx, yy = self.transform.flatten()
+            mat = cairo.Matrix(xx, yx, xy, yy)
+
+            # Apply to context
+            ctx.transform(mat)
+
+        if (self.rotation % tau) != 0:
+            ctx.rotate(self.rotation)
+
+        # Apply pre-transformation scales
+        ctx.scale(self.prescale_x, self.prescale_y)
+
+        # Handle alignment
+        ctx.translate(-anchor_x*textWidth, -anchor_y*textHeight)
+
+        ctx.scale(1,-1)
+
+        # ctx.move_to(x-anchor_x*textWidth, y+anchor_y*textHeight)
+        ctx.move_to(0,0)
+
+        try:
+            ctx.show_text(self.text)
+        except cairo.Error:
+            pass
+
+        ctx.restore()
+        ctx.new_path()
+
+
+
+# Decorator for tween methods in the MultiText class below.
+# Reworks ordinary Text class tween methods so that they work
+# in a multifigure setting.
+#
+# Optionally specify a method called "reverseMethod" which is used
+# instead of the main method when the main method would have been
+# called "in reverse" by calling textMethod(other, self, 1-t).
+# This was originally developed to solve the problem of decorating
+# tweenPivot() because it is not symmetric in swapping
+# self with other.
+def Multi(imageMethod, reverseMethod=None):
+    if reverseMethod is None:
+        reverseMethod = imageMethod
+
+    def wrapper(self, other, t, *args, **kwargs):
+
+        diff = len(self.figures) - len(other.figures)
+        if diff > 0:
+            # Temporarily extend the image list of other with copies of
+            # other's final image
+            extension = []
+            for i in range(diff):
+                extension.append(other.figures[-1].copy())
+            other.figures.extend(extension)
+            tw = wrapper(self, other, t)
+            # Restore other to its original state
+            other.figures = other.figures[:-diff]
+            return tw
+        elif diff < 0:
+            # Temporarily extend the image list of self with copies of
+            # self's final image
+            extension = []
+            for i in range(-diff):
+                extension.append(self.figures[-1].copy())
+            self.figures.extend(extension)
+            tw = wrapper(self, other, t)
+            self.figures = self.figures[:diff]
+            return tw
+
+        figures = []
+        for n in range(len(self.figures)):
+            selffig = self.figures[n]
+            otherfig = other.figures[n]
+
+            # If both underlying figures have the same text and style,
+            # don't do anything fancy.
+            if selffig.text == otherfig.text and selffig.font == otherfig.font \
+                and selffig.bold == otherfig.bold and selffig.italic == otherfig.italic:
+
+                new = imageMethod(selffig, otherfig, t, *args, **kwargs)
+                figures.append(new)
+            # Fade out self and fade in other
+            else:
+                # Compute the scale matrices
+                selfWidth, selfHeight = selffig.pixelDimensions()
+                otherWidth, otherHeight = otherfig.pixelDimensions()
+                self_to_other_size_ratio = selffig.size/otherfig.size
+                forward_scale_x = otherWidth / selfWidth * self_to_other_size_ratio
+                forward_scale_y = otherHeight / selfHeight * self_to_other_size_ratio
+                backward_scale_x = 1/forward_scale_x
+                backward_scale_y = 1/forward_scale_y
+                # # Scale matrix for self so that it fits other at t=1
+                # fwdMatrix = np.array(
+                #     [[forward_scale_x, 0],
+                #      [0, forward_scale_y]], dtype=float
+                #      )
+                # # Scale matrix for other so that it fits self at t=0
+                # backMatrix = np.array(
+                #     [[1/forward_scale_x, 0],
+                #      [0, 1/forward_scale_y]], dtype=float
+                #      )
+
+                # if (self.rotation % tau) != 0:
+                #     c,s = math.cos(self.rotation), math.sin(self.rotation)
+                #     selfRot = np.array([[c,-s],[s,c]], dtype=float)
+                #     backMatrix = selfRot @ backMatrix @ selfRot.T
+                # if (other.rotation % tau) != 0:
+                #     c,s = math.cos(other.rotation), math.sin(other.rotation)
+                #     otherRot = np.array([[c,-s],[s,c]], dtype=float)
+                #     fwdMatrix = otherRot @ fwdMatrix @ otherRot.T
+
+                selffig1 = otherfig.copy()
+                # selffig1.transform = selffig1.transform @ fwdMatrix
+                selffig1.prescale_x *= forward_scale_x
+                selffig1.prescale_y *= forward_scale_y
+                selffig1.alpha = 0
+
+                otherfig0 = selffig.copy()
+                # otherfig0.transform = otherfig0.transform @ backMatrix
+                otherfig0.prescale_x *= backward_scale_x
+                otherfig0.prescale_y *= backward_scale_y
+                otherfig0.alpha = 0
+
+                newself = imageMethod(selffig, selffig1, t, *args, **kwargs)
+                newother = reverseMethod(otherfig, otherfig0, 1-t, *args, **kwargs)
+
+                figures.append(newself)
+                figures.append(newother)
+
+        # Remove temporary extensions
+        if diff > 0:
+            other.figures = other.figures[:-len(extensions)]
+        elif diff < 0:
+            self.figures = self.figures[:-len(extensions)]
+
+        tw = type(self)(figures)
+        # Copy over all of self's tweenables other than `figures`
+        for name, tweenable in self._state.items():
+            if name != "figures":
+                tw._state[name] = tweenable.copy()
+        tw.defaultTween = self.defaultTween
+        tw.transition = self.transition
+        tw.static = self.static
+        tw.delay = self.delay
+        tw.visible = self.visible
+
+        # The following handling of zdepth seems a little too
+        # hard-coded.
+        # It assumes you always want to linearly tween zdepth.
+        # If you plan on using the Multi decorator more broadly,
+        # you should consider reimplementing this.
+        tw.zdepth = morpho.numTween(self.zdepth, other.zdepth, t)
+
+        return tw
+
+    return wrapper
+
+
+# Text class that can support drawing multiple Text figures at once.
+# Useful for having one text morph into another text.
+#
+# See "morpho.graphics.MultiImage" for more info on the basic idea here.
+#
+# Bottom line: It's just like Text except you can tween between different
+# underlying text strings.
+class MultiText(morpho.MultiFigure):
+    def __init__(self, text="", *args, **kwargs):
+        if isinstance(text, str):
+            textlist = [Text(text, *args, **kwargs)]
+        elif isinstance(text, list) or isinstance(text, tuple):
+            textlist = [(Text(item, *args, **kwargs) if isinstance(item, str) else item) for item in text]
+        elif isinstance(text, Text):
+            textlist = [text]
+        else:
+            textlist = [Text(text, *args, **kwargs)]
+
+        # Create frame figure
+        super().__init__(textlist)
+
+    @property
+    def textlist(self):
+        return self.figures
+
+    @textlist.setter
+    def textlist(self, value):
+        self.figures = value
+
+        # Convert every figure in the list to a Text figure
+        # if possible.
+        for n in range(len(self.figures)):
+            fig = self.figures[n]
+            if not isinstance(fig, Text):
+                newfig = fig.images[0].copy()
+                self.figures[n] = newfig
+
+    def all(self):
+        raise NotImplementedError
+        if len(self.figures) == 0:
+            raise IndexError("MultiText figure has no component Text figures.")
+
+        tweenableNames = list(self.figures[0]._state)
+        tweenableNames.extend(["text", "font", "bold", "italic"])
+        figures = self.figures
+
+        return super().all(tweenableNames, figures)
+
+
+    ### TWEEN METHODS ###
+
+    tweenLinear = Multi(Text.tweenLinear)
+    tweenSpiral = Multi(Text.tweenSpiral)
+
+    @classmethod
+    def tweenPivot(cls, angle=tau/2, *args, **kwargs):
+        return Multi(Text.tweenPivot(angle, *args, **kwargs),
+            reverseMethod=Text.tweenPivot(-angle, *args, **kwargs)
+            )
+
+
+
+
+# DEPRECATED. Use "Text" instead.
+class Text_old(morpho.Figure):
+    def __init__(self, text=None, pos=complex(0),
+        size=18, font="Times New Roman",
+        bold=False, italic=False,
+        anchor_x=-1, anchor_y=0,
+        color=(1,1,1), alpha=1,
+        physical=True):
+
+        morpho.Figure.__init__(self)
+
+        if text is None:
+            text = []
+        elif type(text) is str or isinstance(text, Number):
+            text = [text]
+        elif type(text) is tuple:
+            text = list(text)
+        elif type(text) is not list:
+            raise TypeError("Unsupported text input")
+
+        if type(color) is tuple:
+            color = list(color)
+        elif type(color) is not list:
+            raise TypeError("Unsupported color input")
+
+        # Take last three coords of color.
+        color = list(color[:3])
+
+        # Tack on zeros if len(color) < 4
+        if len(color) < 3:
+            color.extend([0]*(4-len(color)))
+
+        # Turn position into complex
+        if type(pos) in (list, tuple):
+            pos = pos[0] + 1j*pos[1]
+
+        # Create tweenables
+        textlist = morpho.Tweenable("textlist", text, tags=["textlist", "nolinear", "nospiral"])
+        pos = morpho.Tweenable("pos", pos, tags=["complex"])
+        size = morpho.Tweenable("size", size, tags=["size"])
+        _transform = morpho.Tweenable("_transform", np.identity(2), tags=["nparray"])
+        color = morpho.Tweenable("color", color, tags=["color"])
+        alpha = morpho.Tweenable("alpha", alpha, tags=["scalar"])
+        self.update([textlist, pos, size, _transform, color, alpha])
+
+        # Other attributes
+        self.anchor_x = anchor_x
+        self.anchor_y = anchor_y
+        self.font = font
+        self.bold = bold
+        self.italic = italic
+        self.physical = physical
+
+        # self.defaultTween = Text.tweenLinear
+
+    # Allows accessing the zeroth item of the textlist via
+    # mytext.text
+    @property
+    def text(self):
+        return self.textlist[0]
+
+    # Allows modifying the zeroth item of the textlist via
+    # mytext.text = "haha lolz"
+    @text.setter
+    def text(self, value):
+        self.textlist[0] = value
+
+    @property
+    def transform(self):
+        return self._transform
+
+    @transform.setter
+    def transform(self, value):
+        self._transform = morpho.matrix.array(value)
+
+
+    def copy(self):
+        # Do a standard figure copy first
+        new = morpho.Figure.copy(self)
+
+        # Do a deep copy of the textlist
+        for i in range(len(new.textlist)):
+            item = new.textlist[i]
+            if type(item) is Number:
+                new.textlist[i] = item.copy()
+
+        # Copy the non-tweenable attributes
+        new.anchor_x = self.anchor_x
+        new.anchor_y = self.anchor_y
+        new.font = self.font
+        new.bold = self.bold
+        new.italic = self.italic
+        new.physical = self.physical
+        return new
+
+    def draw(self, camera, ctx):
+        # Do nothing if size less than 1.
+        if self.size < 1:
+            return
+
+        view = camera.view
+
+        # Compute literal text to draw
+        textlist = []
+        for item in self.textlist:
+            textlist.append(str(item))
+
+        text = "".join(textlist)
+
+        # If the text is physical, position it in the complex plane,
+        # else treat position as window pixel coordinates.
+        if self.physical:
+            x,y = morpho.anim.screenCoords(self.pos, view, ctx)
+        else:
+            x,y = self.pos.real, self.pos.imag
+
+        ctx.select_font_face(
+            self.font,
+            cr.FONT_SLANT_ITALIC if self.italic else cr.FONT_SLANT_NORMAL,
+            cr.FONT_WEIGHT_BOLD if self.bold else cr.FONT_WEIGHT_NORMAL
+            )
+        ctx.set_font_size(self.size)
+        ctx.set_source_rgba(*self.color, self.alpha)
+
+        # Compute alignment parameters
+        anchor_x = (self.anchor_x + 1)/2
+        anchor_y = (self.anchor_y + 1)/2
+        xDummy, yDummy, textWidth, textHeight, dx, dy = ctx.text_extents(text)
+
+        # Check if transformation matrix is too close to singular.
+        # Specifically, is the area covered by the transformed text
+        # smaller than a single pixel?
+        if abs(np.linalg.det(self.transform)*textWidth*textHeight) < 1:
+            return
+
+        ctx.save()
+
+        # ctx.translate(x,-y)
+        # ctx.translate(0, 2*y)
+        ctx.translate(x,y)
+
+        # Apply transformation matrix if necessary
+        if not np.array_equal(self.transform, np.identity(2)):
+            # Define cairo matrix
+            xx, xy, yx, yy = self.transform.flatten()
+            mat = cairo.Matrix(xx, yx, xy, yy)
+
+            # Apply to context
+            ctx.transform(mat)
+
+        # Handle alignment
+        ctx.translate(-anchor_x*textWidth, -anchor_y*textHeight)
+
+        ctx.scale(1,-1)
+
+        # ctx.move_to(x-anchor_x*textWidth, y+anchor_y*textHeight)
+        ctx.move_to(0,0)
+
+        ctx.show_text(text)
+        ctx.restore()
+        ctx.new_path()
+
+    ### TWEEN METHODS ###
+
+    @morpho.TweenMethod
+    def tweenLinear(self, other, t):
+        # Tween all tweenables except the textlist
+        txt = morpho.Figure.tweenLinear(self, other, t)
+        # Don't tween the position if it is not physical
+        if not self.physical:
+            txt.pos = self.pos
+
+        # Now handle the textlist
+        for i in range(len(txt.textlist)):
+            item = txt.textlist[i]
+            if type(item) is not Number: continue
+
+            self_Number = self.textlist[i]
+            other_Number = other.textlist[i]
+
+            txt.textlist[i] = self_Number.defaultTween(
+                self_Number, other_Number, t)
+
+        return txt
+
+    @morpho.TweenMethod
+    def tweenSpiral(self, other, t):
+        # Tween all tweenables except the textlist
+        txt = morpho.Figure.tweenSpiral(self, other, t)
+        # Don't tween the position if it is not physical
+        if not self.physical:
+            txt.pos = self.pos
+
+        # Now handle the textlist
+        for i in range(len(txt.textlist)):
+            item = txt.textlist[i]
+            if type(item) is not Number: continue
+
+            self_Number = self.textlist[i]
+            other_Number = other.textlist[i]
+
+            txt.textlist[i] = self_Number.defaultTween(
+                self_Number, other_Number, t)
+
+        return txt
+
+    # @morpho.TweenMethod
+    # def tweenLinearZoom(self, other, t):
+    #     # Tween all tweenables except the textlist
+    #     txt = morpho.Figure.tweenLinear(self, other, t)
+    #     # Don't tween the position if it is not physical
+    #     if not self.physical:
+    #         txt.pos = self.pos
+
+    #     # Now handle the textlist
+    #     for i in range(len(txt.textlist)):
+    #         item = txt.textlist[i]
+    #         if type(item) is not Number: continue
+
+    #         a = self.textlist[i].number
+    #         b = other.textlist[i].number
+    #         item.number = a*(b/a)**t
+
+    #     return txt
+
+
+# 3D version of the Text class.
+#
+# TWEENABLES that are not shared with Image
+# orient = Orientation of text relative to text position (3x3 np.array).
+#          Only used if "orientable" attribute is set to True.
+#          Default: np.eye(3) meaning text is oriented flat on xy-plane facing
+#          in the positive z direction.
+#
+# OTHER ATTRIBUTES
+# orientable = Boolean specifying whether text should be orientable in 3D space,
+#              or just behave like a label always facing the camera. Default: False
+class SpaceText(Text):
+    def __init__(self, text=None, pos=None,
+        size=64, font=None,
+        bold=False, italic=False,
+        anchor_x=0, anchor_y=0,
+        color=(1,1,1), alpha=1,
+        background=(1,1,1), backAlpha=0, backPad=0,
+        *, align=None):
+
+        if isinstance(text, Text):
+            # Copy over the state of the text figure
+            super().__init__()
+            self._state = text.copy()._state
+            # Copy non-tweenable attributes
+            self.text = text.text
+            self.font = text.font
+            self.bold = text.bold
+            self.italic = text.italic
+            self._updateSettings(text)
+
+            pos = text.pos
+        else:
+            super().__init__(text, 0,
+                size, font,
+                bold, italic,
+                anchor_x, anchor_y,
+                color[:], alpha,
+                background, backAlpha, backPad,
+                align=align
+                )
+
+            if pos is None:
+                pos = np.zeros(3)
+
+        # Redefine pos tweenable to be 3D.
+        _pos = morpho.Tweenable("_pos", morpho.matrix.array(pos), tags=["nparray", "fimage"])
+        self._state.pop("pos")
+        self._state["_pos"] = _pos
+        _orient = morpho.Tweenable("_orient", np.identity(3), tags=["nparray", "orient"])
+        self._state["_orient"] = _orient
+
+        self.orientable = False
+
+        # # Redefine pos tweenable to be 3D.
+        # # Change the "pos" tweenable's "complex" tag to "nparray"
+        # tags = self._state["pos"].tags
+        # tags.remove("complex")
+        # tags.add("nparray")
+        # tags.add("fimage")
+
+        # self.pos = pos
+
+    @property
+    def pos(self):
+        return self._pos
+
+    @pos.setter
+    def pos(self, value):
+        self._pos = morpho.matrix.array(value)
+
+    @property
+    def orient(self):
+        return self._orient
+
+    @orient.setter
+    def orient(self, value):
+        self._orient = morpho.matrix.array(value)
+
+    def copy(self):
+        new = super().copy()
+        new.orientable = self.orientable
+        return new
+
+    def box(self, view, ctx, pad=0):
+        raise NotImplementedError
+
+    def toText(self):
+        txt = Text()
+        txt._state.update(self.copy()._state)
+        del txt._state["_pos"]
+        del txt._state["_orient"]
+        txt.pos = complex(*self._pos[:2].tolist())
+
+        txt.text = self.text
+        txt.font = self.font
+        txt.bold = self.bold
+        txt.italic = self.italic
+        txt._updateSettings(self)
+
+        return txt
+
+    def primitives(self, camera): # orient=np.identity(3), focus=np.zeros(3)):
+        if self.alpha == 0:
+            return []
+
+        orient = camera.orient
+        focus = camera.focus
+
+        if np.allclose(focus, 0):
+            pos3d = orient @ self.pos
+        else:
+            pos3d = orient @ (self.pos - focus) + focus
+
+        txt = Text()
+        txt.text = self.text
+        txt.pos = (pos3d[0] + 1j*pos3d[1]).tolist()
+        txt.zdepth = pos3d[2]
+        txt.size = self.size
+        txt.transform = self.transform
+        if self.orientable:
+            txt.transform = (orient @ self.orient)[:2,:2] @ txt.transform
+        txt.color = self.color
+        txt.alpha = self.alpha
+        txt.background = self.background
+        txt.backAlpha = self.backAlpha
+        txt.backPad = self.backPad
+        txt.rotation = self.rotation
+        txt.anchor_x = self.anchor_x
+        txt.anchor_y = self.anchor_y
+
+        txt.prescale_x = self.prescale_x
+        txt.prescale_y = self.prescale_y
+
+        txt.font = self.font
+        txt.bold = self.bold
+        txt.italic = self.italic
+
+        return [txt]
+
+
+    def draw(self, camera, ctx): #, orient=np.identity(3), focus=np.zeros(3)):
+        primlist = self.primitives(camera)
+        if len(primlist) == 0:
+            return
+        txt = primlist[0]
+        txt.draw(camera, ctx)
+
+Spacetext = SpaceText  # Synonym
+
+# Multi version of the SpaceText class.
+# See "SpaceText" and "MultiText" for more info.
+class SpaceMultiText(MultiText):
+    def __init__(self, text="", *args, **kwargs):
+        if isinstance(text, str):
+            textlist = [SpaceText(text, *args, **kwargs)]
+        elif isinstance(text, list) or isinstance(text, tuple):
+            textlist = [(SpaceText(item, *args, **kwargs) if isinstance(item, str) else item) for item in text]
+        else:
+            textlist = [SpaceText(text, *args, **kwargs)]
+
+        # Create frame figure
+        super().__init__(textlist)
+
+    def primitives(self, camera):
+        primlist = []
+        for fig in self.figures:
+            primlist.extend(fig.primitives(camera))
+
+        return primlist
+
+    def draw(self, camera, ctx):
+        for fig in self.primitives(camera):
+            fig.draw(camera, ctx)
+
+SpaceMultitext = Spacemultitext = SpaceMultiText  # Synonyms
+
+
+# Non-drawable figure that contains numerical data and tools for
+# displaying it.
+#
+# TWEENABLES
+# number = Internal number (real number). Default: 0.0
+#
+# OTHER ATTRIBUTES
+# decimal = When displaying, to what decimal point should it round?
+#           Default: 0 (round to nearest integer)
+# leftDigits = Minimum number of digits to display left of the
+#              decimal point. Prefixes zeros if necessary.
+#              Default: 0 (no extra zeros are prefixed)
+# rightDigits = Maximum number of digits to display right of the
+#               decimal point. Appends zeros if necessary.
+#               Default: 0 (no extra zeros are appended)
+# truncate = Boolean indicating whether to truncate at the decimal value
+#            instead of rounding. Default: False (round, don't truncate)
+class Number(morpho.Figure):
+    def __init__(self, number=0.0, decimal=0, leftDigits=0, rightDigits=0, truncate=False):
+        morpho.Figure.__init__(self)
+
+        number = morpho.Tweenable("number", number, tags=["scalar"])
+        self.update([number])
+
+        self.decimal = decimal
+        self.leftDigits = leftDigits
+        self.rightDigits = rightDigits
+        self.truncate = truncate
+
+    def copy(self):
+        new = morpho.Figure.copy(self)
+
+        new.decimal = self.decimal
+        new.leftDigits = self.leftDigits
+        new.rightDigits = self.rightDigits
+        return new
+
+    def __str__(self):
+        if self.truncate:
+            num = truncate(self.number, self.decimal)
+        else:
+            num = round(self.number, self.decimal)
+        # Special case num is an integer AND we're not to display
+        # any trailing zeros.
+        if num == int(num) and self.rightDigits == 0:
+            string = str(int(num))
+            string = "0"*(self.leftDigits - len(string)) + string
+            return string
+        num = float(num)
+        string = str(abs(num))
+        numLeftDigits = string.find(".")
+        numRightDigits = len(string) - numLeftDigits - 1
+        string = "0"*(self.leftDigits - numLeftDigits) + string \
+               + "0"*(self.rightDigits - numRightDigits)
+
+        if num < 0: string = "-" + string
+
+        return string
+
+    ### TWEEN METHODS ###
+
+    # @morpho.TweenMethod
+    # def tweenLinear(self, other, t):
+    #     Num = self.copy()
+    #     Num.number = morpho.numTween(self.number, other.number, t)
+    #     return Num
+
+    @morpho.TweenMethod
+    def tweenZoom(self, other, t):
+        # This tween method requires both numbers to be positive.
+        # If not, default to the Instant tween method.
+        if not(self.number > 0 and other.number > 0):
+            return self.copy()
+
+        Num = self.copy()
+        a = self.number
+        b = other.number
+        Num.number = a*(b/a)**t
+
+        return Num
+
+# Formats a number according to the parameters described in
+# the Number class. See Number for more info.
+# This function essentially creates a Number object then
+# returns its string form.
+def formatNumber(*args, **kwargs):
+    num = Number(*args, **kwargs)
+    return str(num)
+
+
+### GROUPS AND PARAGRAPHS ###
+
+class FancyMultiText(MultiText):
+    _manuallyJump = True
+
+    def __init__(self, text="", *args, **kwargs):
+
+        if isinstance(text, MultiText):
+            text = text.figures
+
+        super().__init__(text, *args, **kwargs)
+
+        self.Tweenable("pos", 0, tags=["complex", "position"])
+        self.Tweenable("anchor_x", 0, tags=["scalar"])
+        self.Tweenable("anchor_y", 0, tags=["scalar"])
+        self.Tweenable("alpha", 1, tags=["scalar"])
+
+    @property
+    def align(self):
+        return (self.anchor_x, self.anchor_y)
+
+    @align.setter
+    def align(self, value):
+        self.anchor_x, self.anchor_y = value
+
+    # Returns the physical bounding box of the entire text group as
+    # [xmin, xmax, ymin, ymax]
+    def totalBox(self, view, ctx, pad=0):
+        boxes = [fig.box(view, ctx, pad) for fig in self.figures]
+        left = min(box[0] for box in boxes)
+        right = max(box[1] for box in boxes)
+        bottom = min(box[2] for box in boxes)
+        top = max(box[3] for box in boxes)
+
+        return [left, right, bottom, top]
+
+    # Returns the center of the text group's bounding box.
+    def totalCenter(self, view, ctx):
+        box = self.totalBox(view, ctx)
+        return mean(box[:2]) + 1j*mean(box[2:])
+
+    # Moves the text group so that its total center is at the origin.
+    # This makes it so the alignment respects the `pos` attribute.
+    def recenter(self, view, ctx):
+        center = self.totalCenter(view, ctx)
+        for fig in self.figures:
+            fig.pos -= center
+
+    def makeFrame(self, camera, ctx):
+        boxes = [fig.box(camera, ctx) for fig in self.figures]
+
+        left = min(box[0] for box in boxes)
+        right = max(box[1] for box in boxes)
+        bottom = min(box[2] for box in boxes)
+        top = max(box[3] for box in boxes)
+
+        width = right - left
+        height = top - bottom
+
+        # Calculate translation
+        dx = self.pos.real - morpho.lerp(-width/2, width/2, self.anchor_x, start=-1, end=1)
+        dy = self.pos.imag - morpho.lerp(-height/2, height/2, self.anchor_y, start=-1, end=1)
+        dz = dx + 1j*dy
+
+        # Apply translations
+        figs = []
+        for fig in self.figures:
+            fig = fig.copy()
+            fig.pos += dz
+            fig.alpha *= self.alpha
+            figs.append(fig)
+
+        return MultiText(figs)
+
+    def draw(self, camera, ctx):
+        self.makeFrame(camera, ctx).draw(camera, ctx)
+
+    ### TWEEN METHODS ###
+    @morpho.TweenMethod
+    def tweenLinear(self, other, t):
+        tw = super().tweenLinear(other, t)
+        tw = morpho.Figure.tweenLinear(tw, other, t, ignore="figures")
+        return tw
+
+    @morpho.TweenMethod
+    def tweenSpiral(self, other, t):
+        tw = super().tweenSpiral(other, t)
+        tw = morpho.Figure.tweenSpiral(tw, other, t, ignore="figures")
+        return tw
+
+    @classmethod
+    def tweenPivot(cls, angle=tau/2):
+        twMethod1 = Multi(Text.tweenPivot(angle),
+            reverseMethod=Text.tweenPivot(-angle)
+            )
+        def pivot(self, other, t):
+            tw = twMethod1(self, other, t)
+            tw = morpho.Figure.tweenPivot(angle, ignore="figures")(tw, other, t)
+            return tw
+
+        return pivot
+
+class SpaceFancyMultiText(FancyMultiText):
+    def __init__(self, text="", *args, **kwargs):
+        super().__init__(text, *args, **kwargs)
+
+        # Redefine pos tweenable to be 3D.
+        self.Tweenable("_pos", morpho.matrix.array(0), tags=["nparray", "fimage"])
+        self._state.pop("pos")
+        self.Tweenable("_orient", np.identity(3), tags=["nparray", "orient"])
+
+    @property
+    def pos(self):
+        return self._pos
+
+    @pos.setter
+    def pos(self, value):
+        self._pos = morpho.matrix.array(value)
+
+    @property
+    def orient(self):
+        return self._orient
+
+    @orient.setter
+    def orient(self, value):
+        self._orient = morpho.matrix.array(value)
+
+    # Returns the center of the text group's bounding box.
+    def totalCenter(self, view, ctx):
+        box = self.totalBox(view, ctx)
+        return mean(box[:2]) + 1j*mean(box[2:])
+
+    # Moves the text group so that its total center is at the origin.
+    # This makes it so the alignment respects the `pos` attribute.
+    def recenter(self, view, ctx):
+        center = self.totalCenter(view, ctx)
+        for fig in self.figures:
+            fig.pos -= center
+
+    def makeFrame(self, camera, ctx):
+        boxes = [fig.box(camera, ctx) for fig in self.figures]
+
+        left = min(box[0] for box in boxes)
+        right = max(box[1] for box in boxes)
+        bottom = min(box[2] for box in boxes)
+        top = max(box[3] for box in boxes)
+
+        width = right - left
+        height = top - bottom
+
+        # Calculate translation
+        dx = self.pos.real - morpho.lerp(-width/2, width/2, self.anchor_x, start=-1, end=1)
+        dy = self.pos.imag - morpho.lerp(-height/2, height/2, self.anchor_y, start=-1, end=1)
+        dz = dx + 1j*dy
+
+        # Apply translations
+        figs = []
+        for fig in self.figures:
+            fig = fig.copy()
+            fig.pos += dz
+            fig.alpha *= self.alpha
+            figs.append(fig)
+
+        return SpaceMultiText(figs)
+
+
+# Takes a collection of Text figures and returns a MultiText figure
+# that concatenates all the individual Text figures.
+# This is basically a cheap and dirty way to implement something like
+# a variable-style Text figure.
+#
+# NOTE: This function makes copies of the individual Text figures
+# to construct the MultiText figure. The originals are not affected.
+#
+# INPUTS
+# textfigs = List/tuple of Text figures
+# view = viewbox of the layer this group will be in
+# windowShape = Tuple denoting pixel dimensions of the animation window
+#               (pixel width, pixel height)
+# pos = Position of the text group (complex number). Default: 0
+# anchor_x = Overall horizontal alignment parameter.
+#            -1 = left-aligned, 0 = center-aligned, 1 = right-aligned.
+#            Default: 0 (center-aligned)
+# anchor_y = Overall vertical alignment parameter.
+#            -1 = bottom-aligned, 0 = center-aligned, 1 = top-aligned.
+#            Default: 0 (center-aligned)
+# alpha = Overall opacity of group. Default: 1 (opaque)
+# gap = Pixel separation between adjacent text figures.
+#       Default: 0 pixels
+def group(textfigs, view, windowShape,
+    pos=0, anchor_x=0, anchor_y=0, alpha=1, gap=0,
+    *, align=None, orient=None):
+    # FUTURE: Perhaps allow for multi-line concatenations so something
+    # like a Paragraph figure can be implemented.
+
+    widths = []
+    heights = []
+
+    # Convert gap to physical units
+    gap = morpho.physicalWidth(gap, view, windowShape)
+
+    # Handle case that Frame figure is given
+    if isinstance(textfigs, morpho.Frame):
+        textfigs = textfigs.figures
+
+    # Boolean indicating whether we're using SpaceText figures
+    spacemode = isinstance(textfigs[0], SpaceText)
+    # Error check for orient usage on non-SpaceText figures
+    if not spacemode and orient is not None:
+        raise TypeError("Cannot use `orient` on non-SpaceText figure")
+
+    # Set unit vectors depending on 2D or 3D case
+    if spacemode:
+        xdir = ihat
+        ydir = jhat
+        # Set default orient
+        if orient is None:
+            orient = np.eye(3)
+        pos = morpho.array(pos)
+    else:
+        xdir = 1
+        ydir = 1j
+
+    # Override anchors if given align optional kwarg
+    if align is not None:
+        anchor_x, anchor_y = align
+
+    # Record the widths and heights of all text figures
+    totalWidth = 0
+    for fig in textfigs:
+
+        # Check if the figure is NOT a Text figure
+        if not isinstance(fig, Text):
+            raise TypeError("At least one figure in the list is NOT an instance of the Text class.")
+        # Check for non-identity transformations. For now,
+        # group() only works on text figures that have not been
+        # transformed using a transformation attribute such as
+        # rotation, prescale_x, prescale_y, or transform.
+        if fig.rotation != 0 or fig.prescale_x != 1 \
+            or fig.prescale_y != 1 or not np.array_equal(fig._transform, I2):
+
+            raise ValueError("At least one text figure has a non-identity transformation attribute.")
+
+        width, height = fig.dimensions(view, windowShape)
+        widths.append(width)
+        heights.append(height)
+        totalWidth += width
+
+    totalWidth += gap*(len(textfigs)-1)
+    totalHeight = max(heights)
+    totalxRadius = totalWidth/2
+    totalyRadius = totalHeight/2
+    curpos = pos-xdir*totalxRadius*(anchor_x+1) - ydir*totalyRadius*(anchor_y+1)
+
+    for n, fig in enumerate(textfigs):
+        # Make a copy of fig so to not affect the original
+        fig = fig.copy()
+        textfigs[n] = fig
+
+        width = widths[n]
+        height = heights[n]
+        fig.pos = curpos + xdir*(fig.anchor_x+1)*width/2 + ydir*(fig.anchor_y+1)*height/2
+        fig.alpha *= alpha
+        curpos += xdir*(width + gap)
+
+    return FancyMultiText(textfigs)
+
+def conformText(textarray):
+    # Handle nonstandard values for textarray
+    try:
+        textarray[0]
+    except TypeError:
+        textarray = [[textarray]]
+    except IndexError:
+        raise IndexError("Empty `textarray` was given.")
+
+    try:
+        textarray[0][0]
+    except TypeError:
+        textarray = [textarray]
+    except IndexError:
+        raise IndexError("Empty sublist in `textarray`.")
+
+    return textarray
+
+def paragraph(textarray, view, windowShape,
+    pos=0, anchor_x=0, anchor_y=0, alpha=1, xgap=0, ygap=0,
+    *, flush=0, align=None, orient=None):
+
+    # Handle case that Frame figure is given
+    if isinstance(textarray, morpho.Frame):
+        textarray = textarray.figures
+
+    if textarray is None:
+        textarray = [[Text("")]]
+    else:
+        textarray = conformText(textarray)
+
+    # Boolean indicating whether we're using SpaceText figures
+    spacemode = isinstance(textarray[0][0], SpaceText)
+    # Error check for orient usage on non-SpaceText figures
+    if not spacemode and orient is not None:
+        raise TypeError("Cannot use `orient` on non-SpaceText figure")
+
+    # Set unit vectors depending on 2D or 3D case
+    if spacemode:
+        xdir = ihat
+        ydir = jhat
+        # Set default orient
+        if orient is None:
+            orient = np.eye(3)
+        pos = morpho.array(pos)
+    else:
+        xdir = 1
+        ydir = 1j
+
+    # Rename xgaps to emphasize its a pixel value
+    xgap_pixels = xgap
+    del xgap
+
+    # Convert gaps to physical units
+    xgap = morpho.physicalWidth(xgap_pixels, view, windowShape)
+    ygap = morpho.physicalHeight(ygap, view, windowShape)
+
+    # Apply align parameter if given
+    if align is not None:
+        anchor_x, anchor_y = align
+
+    # Calculate y-positions of all rows
+    yPositions = [0]
+    rowDims = []
+    for i, row in enumerate(textarray[:-1]):
+        dims = [fig.dimensions(view, windowShape) for fig in row]
+        rowDims.append(dims)
+        rowHeight = max(dim[1] for dim in dims)
+        yPositions.append(yPositions[-1]-ygap-rowHeight)
+    adjust = -mean([yPositions[0], yPositions[-1]])
+    yPositions = [y+adjust for y in yPositions]
+    # Append final row of dimensions (we'll need it later)
+    rowDims.append([fig.dimensions(view, windowShape) for fig in textarray[-1]])
+
+    # Create rows
+    rows = []
+    for i, row in enumerate(textarray):
+        rowWidth = sum(dim[0] for dim in rowDims[i]) + (len(row)-1)*xgap
+        rowPosition = -xdir*morpho.lerp(-rowWidth/2, rowWidth/2, flush, start=-1, end=1) + ydir*yPositions[i]
+        row = group(row, view, windowShape, pos=rowPosition, gap=xgap_pixels)
+        rows.append(row)
+
+    # Pool all the rows into a single FancyMultiText figure
+    figs = []
+    for row in rows:
+        figs.extend(row.figures)
+    parag = FancyMultiText(figs)
+    parag.pos = pos
+    parag.anchor_x = anchor_x
+    parag.anchor_y = anchor_y
+    parag.alpha = alpha
+    parag.recenter(view, windowShape)
+
+    return parag
+
+
+# class TextGroup(MultiText):
+#     def __init__(self, textarray=None, pos=0, anchor_x=0, anchor_y=0, alpha=1,
+#         xgap=0, ygap=0):
+
+#         if textarray is None:
+#             textarray = [[Text("")]]
+#         else:
+#             textarray = self.conformText(textarray)
+
+#         # Create generic MultiText figure
+#         super().__init__()
+
+#         self.Tweenable("pos", pos, tags=["complex", "position"])
+#         self.Tweenable("anchor_x", anchor_x, tags=["scalar"])
+#         self.Tweenable("anchor_y", anchor_y, tags=["scalar"])
+#         self.Tweenable("alpha", alpha, tags=["scalar"])
+#         self.Tweenable("xgap", xgap, tags=["scalar"])
+#         self.Tweenable("ygap", ygap, tags=["scalar"])
+
+#         # Non-tweenable attributes
+#         self.textarray = textarray
+
+#     def copy(self):
+#         new = super().copy()
+
+#         # Make deep copy of textarray
+#         new.textarray = list(self.textarray)  # Copy outer list
+#         for i, subarray in enumerate(new.textarray):
+#             subarray = list(subarray)  # Copy inner list
+#             # Replace each item with a copy
+#             for j, fig in enumerate(subarray):
+#                 subarray[j] = fig.copy()
+
+#         return new
+
+#     @property
+#     def align(self):
+#         return (self.anchor_x, self.anchor_y)
+
+#     @align.setter
+#     def align(self, value):
+#         self.anchor_x, self.anchor_y = value
+
+#     @staticmethod
+#     def conformText(textarray):
+#         # Handle nonstandard values for textarray
+#         try:
+#             textarray[0]
+#         except TypeError:
+#             textarray = [[textarray]]
+#         except IndexError:
+#             raise IndexError("Empty `textarray` was given.")
+
+#         try:
+#             textarray[0][0]
+#         except TypeError:
+#             textarray = [textarray]
+#         except IndexError:
+#             raise IndexError("Empty sublist in `textarray`.")
+
+#         return textarray
+